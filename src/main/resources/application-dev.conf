--- conflicted
+++ resolved
@@ -1,11 +1,7 @@
 app {
   product = "Waves"
   release = "Release0"
-<<<<<<< HEAD
   version = "0.4.0"
-=======
-  version = "0.3.7"
->>>>>>> 27b1cfdc
 }
 scorex {
   fastHash = "scorex.crypto.hash.Blake2b256"
