package com.wavesplatform.matcher

import java.nio.ByteBuffer

import com.google.common.primitives.{Ints, Longs}
import com.wavesplatform.account.Address
import com.wavesplatform.database.Key
import com.wavesplatform.matcher.model.OrderInfo
import com.wavesplatform.state.ByteStr
import com.wavesplatform.transaction.AssetId
import com.wavesplatform.transaction.assets.exchange._

import scala.util.Failure

object MatcherKeys {
  import com.wavesplatform.database.KeyHelpers._

  private def assetIdToBytes(assetId: Option[AssetId]): Array[Byte] = assetId.fold(Array.emptyByteArray)(_.arr)

  val version: Key[Int] = intKey(0, default = 1)

<<<<<<< HEAD
  def order(orderId: ByteStr): Key[Option[Order]] = Key.opt(
    bytes(1, orderId.arr), { x =>
      val r = x.head match {
        case 1 => OrderV1.parseBytes(x.tail)
        case 2 => OrderV2.parseBytes(x.tail)
        case v => Failure(new NotImplementedError(s"Unknown version $v"))
      }

      r.recover {
        case e => throw new IllegalArgumentException(s"Can't parse $orderId order: ${e.getMessage}", e)
      }.get
    }, { x =>
      x.version +: x.bytes()
    }
  )
=======
  def order(orderId: ByteStr): Key[Option[Order]] = Key.opt(bytes(1, orderId.arr), xs => Order.parseBytes(xs.tail).get, (1: Byte) +: _.bytes())
>>>>>>> dd6d68a2

  val OrderInfoPrefix = 2.toShort

  def orderInfoOpt(orderId: ByteStr): Key[Option[OrderInfo]] = Key.opt(
    bytes(2, orderId.arr),
    decodeOrderInfo,
    unsupported("You can't write Option[OrderInfo] to the DB. Please use 'MatcherKeys.orderInfo' for this")
  )

  def orderInfo(orderId: ByteStr): Key[OrderInfo] = Key(
    bytes(OrderInfoPrefix, orderId.arr),
    Option(_).fold[OrderInfo](OrderInfo.empty)(decodeOrderInfo), { oi =>
      val allocateBytes = if (oi.unsafeTotalSpend.isEmpty) 33 else 41
      val buf = ByteBuffer
        .allocate(allocateBytes)
        .putLong(oi.amount)
        .putLong(oi.filled)
        .put(oi.canceledByUser.fold(0: Byte)(if (_) 1 else 2))
        .putLong(oi.minAmount.getOrElse(0L))
        .putLong(oi.remainingFee)

      oi.unsafeTotalSpend.foreach(buf.putLong)
      buf.array()
    }
  )

  def decodeOrderInfo(input: Array[Byte]): OrderInfo = {
    def canceledByUser(x: Byte): Option[Boolean] = x match {
      case 0 => None
      case 1 => Some(true)
      case 2 => Some(false)
    }

    val bb = ByteBuffer.wrap(input)
    input.length match {
      case 17 => OrderInfo(bb.getLong, bb.getLong, canceledByUser(bb.get), None, 0, None)
      case 33 => OrderInfo(bb.getLong, bb.getLong, canceledByUser(bb.get), Some(bb.getLong), bb.getLong, None)
      case 41 => OrderInfo(bb.getLong, bb.getLong, canceledByUser(bb.get), Some(bb.getLong), bb.getLong, Some(bb.getLong))
    }
  }

  def activeOrdersSeqNr(address: Address): Key[Option[Int]] = Key.opt(bytes(3, address.bytes.arr), Ints.fromByteArray, Ints.toByteArray)
  def activeOrders(address: Address, seqNr: Int): Key[ActiveOrdersIndex.Node] =
    Key(bytes(4, address.bytes.arr ++ Ints.toByteArray(seqNr)), ActiveOrdersIndex.Node.read, ActiveOrdersIndex.Node.write)

  def openVolume(address: Address, assetId: Option[AssetId]): Key[Option[Long]] =
    Key.opt(bytes(5, address.bytes.arr ++ assetIdToBytes(assetId)), Longs.fromByteArray, Longs.toByteArray)
  def openVolumeSeqNr(address: Address): Key[Int] = bytesSeqNr(6, address.bytes.arr)
  def openVolumeAsset(address: Address, seqNr: Int): Key[Option[AssetId]] =
    Key(hBytes(7, seqNr, address.bytes.arr), Option(_).collect { case b if b.nonEmpty => ByteStr(b) }, assetIdToBytes)

  def orderTxIdsSeqNr(orderId: ByteStr): Key[Int]           = bytesSeqNr(8, orderId.arr)
  def orderTxId(orderId: ByteStr, seqNr: Int): Key[ByteStr] = Key(hBytes(9, seqNr, orderId.arr), ByteStr(_), _.arr)

  def exchangeTransaction(txId: ByteStr): Key[Option[ExchangeTransaction]] =
    Key.opt(bytes(10, txId.arr), ExchangeTransaction.parse(_).get, _.bytes())

  def activeOrdersSize(address: Address): Key[Option[Int]] = Key.opt(bytes(11, address.bytes.arr), Ints.fromByteArray, Ints.toByteArray)
  def activeOrderSeqNr(address: Address, orderId: Order.Id): Key[Option[Int]] =
    Key.opt(bytes(12, address.bytes.arr ++ orderId.arr), Ints.fromByteArray, Ints.toByteArray)

  def finalizedCommonSeqNr(address: Address): Key[Option[Int]] = Key.opt(bytes(13, address.bytes.arr), Ints.fromByteArray, Ints.toByteArray)
  def finalizedCommon(address: Address, seqNr: Int): Key[Option[Order.Id]] =
    Key.opt(bytes(14, address.bytes.arr ++ Ints.toByteArray(seqNr)), ByteStr(_), _.arr)

  def finalizedPairSeqNr(address: Address, pair: AssetPair): Key[Option[Int]] =
    Key.opt(bytes(15, address.bytes.arr ++ pair.bytes), Ints.fromByteArray, Ints.toByteArray)

  def finalizedPair(address: Address, pair: AssetPair, seqNr: Int): Key[Option[Order.Id]] =
    Key.opt(bytes(16, address.bytes.arr ++ pair.bytes ++ Ints.toByteArray(seqNr)), ByteStr(_), _.arr)

  def lastOrderTimestamp(address: Address): Key[Option[Long]] = Key.opt(bytes(17, address.bytes.arr), Longs.fromByteArray, Longs.toByteArray)
}<|MERGE_RESOLUTION|>--- conflicted
+++ resolved
@@ -10,8 +10,6 @@
 import com.wavesplatform.transaction.AssetId
 import com.wavesplatform.transaction.assets.exchange._
 
-import scala.util.Failure
-
 object MatcherKeys {
   import com.wavesplatform.database.KeyHelpers._
 
@@ -19,25 +17,17 @@
 
   val version: Key[Int] = intKey(0, default = 1)
 
-<<<<<<< HEAD
-  def order(orderId: ByteStr): Key[Option[Order]] = Key.opt(
-    bytes(1, orderId.arr), { x =>
-      val r = x.head match {
-        case 1 => OrderV1.parseBytes(x.tail)
-        case 2 => OrderV2.parseBytes(x.tail)
-        case v => Failure(new NotImplementedError(s"Unknown version $v"))
-      }
-
-      r.recover {
-        case e => throw new IllegalArgumentException(s"Can't parse $orderId order: ${e.getMessage}", e)
-      }.get
-    }, { x =>
-      x.version +: x.bytes()
-    }
-  )
-=======
-  def order(orderId: ByteStr): Key[Option[Order]] = Key.opt(bytes(1, orderId.arr), xs => Order.parseBytes(xs.tail).get, (1: Byte) +: _.bytes())
->>>>>>> dd6d68a2
+  def order(orderId: ByteStr): Key[Option[Order]] =
+    Key.opt(
+      bytes(1, orderId.arr),
+      xs =>
+        xs.head match {
+          case 1     => OrderV1.parseBytes(xs.tail).get
+          case 2     => OrderV2.parseBytes(xs.tail).get
+          case other => throw new IllegalArgumentException(s"Unexpected order version: $other")
+      },
+      o => o.version +: o.bytes()
+    )
 
   val OrderInfoPrefix = 2.toShort
 
