package com.wavesplatform.matcher

import java.io.File

import com.typesafe.config.Config
import net.ceedubs.ficus.Ficus._
import scorex.transaction.assets.exchange.AssetPair

import scala.collection.JavaConverters._
import scala.concurrent.duration.FiniteDuration
import scala.util.matching.Regex

case class MatcherSettings(enable: Boolean,
                           account: String,
                           bindAddress: String,
                           port: Int,
                           minOrderFee: Long,
                           orderMatchTxFee: Long,
                           journalDataDir: String,
                           snapshotsDataDir: String,
                           snapshotsInterval: FiniteDuration,
                           orderCleanupInterval: FiniteDuration,
                           maxOpenOrders: Int,
                           priceAssets: Seq[String],
                           predefinedPairs: Seq[AssetPair],
                           maxTimestampDiff: FiniteDuration,
                           orderHistoryFile: Option[File],
                           isMigrateToNewOrderHistoryStorage: Boolean,
                           blacklistedAssets: Set[String],
                           blacklistedNames: Seq[Regex],
                           txHistoryFile: Option[File],
<<<<<<< HEAD
                           blacklistedAdresses: Set[String]
=======
                           restOrderLimit: Int,
>>>>>>> 0b8112a4
                          )


object MatcherSettings {
  val configPath: String = "waves.matcher"
  import com.wavesplatform.settings.fileReader

  def fromConfig(config: Config): MatcherSettings = {
    val enabled = config.as[Boolean](s"$configPath.enable")
    val account = config.as[String](s"$configPath.account")
    val bindAddress = config.as[String](s"$configPath.bind-address")
    val port = config.as[Int](s"$configPath.port")
    val minOrderFee = config.as[Long](s"$configPath.min-order-fee")
    val orderMatchTxFee = config.as[Long](s"$configPath.order-match-tx-fee")
    val journalDirectory = config.as[String](s"$configPath.journal-directory")
    val snapshotsDirectory = config.as[String](s"$configPath.snapshots-directory")
    val snapshotsInterval = config.as[FiniteDuration](s"$configPath.snapshots-interval")
    val orderCleanupInterval = config.as[FiniteDuration](s"$configPath.order-cleanup-interval")
    val maxOpenOrders = config.as[Int](s"$configPath.max-open-orders")
    val restOrderLimit = config.as[Int](s"$configPath.rest-order-limit")
    val baseAssets = config.as[List[String]](s"$configPath.price-assets")
    val basePairs: Seq[AssetPair] = config.getConfigList(s"$configPath.predefined-pairs").asScala.map { p: Config =>
      AssetPair.createAssetPair(p.as[String]("amountAsset"), p.as[String]("priceAsset")).get
    }
    val maxTimestampDiff = config.as[FiniteDuration](s"$configPath.max-timestamp-diff")

    val orderHistoryFile = config.getAs[File](s"$configPath.order-history-file")
    val txHistoryFile = config.getAs[File](s"$configPath.tx-history-file")

    val isMigrateToNewOrderHistoryStorage = !orderHistoryFile.exists(_.exists())

    val blacklistedAssets = config.as[List[String]](s"$configPath.blacklisted-assets")
    val blacklistedNames = config.as[List[String]](s"$configPath.blacklisted-names").map(_.r)

    val blacklistedAddresses = config.as[List[String]](s"$configPath.blacklisted-addresses")

    MatcherSettings(enabled, account, bindAddress, port, minOrderFee, orderMatchTxFee, journalDirectory,
      snapshotsDirectory, snapshotsInterval, orderCleanupInterval, maxOpenOrders, baseAssets, basePairs, maxTimestampDiff,
<<<<<<< HEAD
      orderHistoryFile, isMigrateToNewOrderHistoryStorage, blacklistedAssets.toSet, blacklistedNames, txHistoryFile, blacklistedAddresses.toSet)
=======
      orderHistoryFile, isMigrateToNewOrderHistoryStorage, blacklistedAssets.toSet, blacklistedNames, txHistoryFile, restOrderLimit)
>>>>>>> 0b8112a4
  }
}<|MERGE_RESOLUTION|>--- conflicted
+++ resolved
@@ -29,11 +29,8 @@
                            blacklistedAssets: Set[String],
                            blacklistedNames: Seq[Regex],
                            txHistoryFile: Option[File],
-<<<<<<< HEAD
+                           restOrderLimit: Int,
                            blacklistedAdresses: Set[String]
-=======
-                           restOrderLimit: Int,
->>>>>>> 0b8112a4
                           )
 
 
@@ -72,10 +69,7 @@
 
     MatcherSettings(enabled, account, bindAddress, port, minOrderFee, orderMatchTxFee, journalDirectory,
       snapshotsDirectory, snapshotsInterval, orderCleanupInterval, maxOpenOrders, baseAssets, basePairs, maxTimestampDiff,
-<<<<<<< HEAD
-      orderHistoryFile, isMigrateToNewOrderHistoryStorage, blacklistedAssets.toSet, blacklistedNames, txHistoryFile, blacklistedAddresses.toSet)
-=======
-      orderHistoryFile, isMigrateToNewOrderHistoryStorage, blacklistedAssets.toSet, blacklistedNames, txHistoryFile, restOrderLimit)
->>>>>>> 0b8112a4
+      orderHistoryFile, isMigrateToNewOrderHistoryStorage, blacklistedAssets.toSet, blacklistedNames, txHistoryFile,
+      restOrderLimit, blacklistedAddresses.toSet)
   }
 }