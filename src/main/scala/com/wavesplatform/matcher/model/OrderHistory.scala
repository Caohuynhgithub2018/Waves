--- conflicted
+++ resolved
@@ -189,13 +189,6 @@
       .take(settings.maxOrdersPerRequest)
   }
 
-<<<<<<< HEAD
-=======
-  override def getAllOrdersByAddress(address: String): Set[String] = {
-    Option(p.addressToOrderIds.get(address)).map(_.takeRight(settings.maxOrdersPerRequest).toSet).getOrElse(Set())
-  }
-
->>>>>>> 80edb466
   override def fetchAllOrderHistory(address: String): Seq[(String, OrderInfo, Option[Order])] = {
     import OrderInfo.orderStatusOrdering
     getAllOrdersByAddress(address)
