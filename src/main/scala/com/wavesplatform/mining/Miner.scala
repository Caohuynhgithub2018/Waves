package com.wavesplatform.mining

import cats.data.EitherT
import com.wavesplatform.consensus.{GeneratingBalanceProvider, PoSCalculator}
import com.wavesplatform.features.BlockchainFeatures
import com.wavesplatform.features.FeatureProvider._
import com.wavesplatform.metrics.{BlockStats, HistogramExt, Instrumented}
import com.wavesplatform.network._
import com.wavesplatform.settings.{FunctionalitySettings, WavesSettings}
import com.wavesplatform.state._
import com.wavesplatform.state.appender.{BlockAppender, MicroblockAppender}
import com.wavesplatform.utx.UtxPool
import io.netty.channel.group.ChannelGroup
import kamon.Kamon
import kamon.metric.instrument
import monix.eval.Task
import monix.execution.cancelables.{CompositeCancelable, SerialCancelable}
import monix.execution.schedulers.SchedulerService
import scorex.account.{Address, PrivateKeyAccount, PublicKeyAccount}
import scorex.block.Block._
import scorex.block.{Block, MicroBlock}
import scorex.consensus.nxt.NxtLikeConsensusBlockData
import scorex.transaction._
import scorex.utils.{ScorexLogging, Time}
import scorex.wallet.Wallet

import scala.collection.mutable.{Map => MMap}
import scala.concurrent.Await
import scala.concurrent.duration._

trait Miner {
  def scheduleMining(): Unit
}

trait MinerDebugInfo {
  def state: MinerDebugInfo.State

  def collectNextBlockGenerationTimes: List[(Address, Long)]
}

object MinerDebugInfo {

  sealed trait State

  case object MiningBlocks extends State

  case object MiningMicroblocks extends State

  case object Disabled extends State

  case class Error(error: String) extends State

}

class MinerImpl(allChannels: ChannelGroup,
                blockchainUpdater: BlockchainUpdater with NG,
                checkpoint: CheckpointService,
                settings: WavesSettings,
                timeService: Time,
                utx: UtxPool,
                wallet: Wallet,
                pos: PoSCalculator,
                val minerScheduler: SchedulerService,
                val appenderScheduler: SchedulerService)
    extends Miner
    with MinerDebugInfo
    with ScorexLogging
    with Instrumented {

  import Miner._

  private implicit val s: SchedulerService = minerScheduler

  private lazy val minerSettings              = settings.minerSettings
  private lazy val minMicroBlockDurationMills = minerSettings.minMicroBlockAge.toMillis
  private lazy val blockchainSettings         = settings.blockchainSettings

  private val scheduledAttempts = SerialCancelable()
  private val microBlockAttempt = SerialCancelable()

  private val blockBuildTimeStats      = Kamon.metrics.histogram("pack-and-forge-block-time", instrument.Time.Milliseconds)
  private val microBlockBuildTimeStats = Kamon.metrics.histogram("forge-microblock-time", instrument.Time.Milliseconds)

  private val nextBlockGenerationTimes: MMap[Address, Long] = MMap.empty

  @volatile private var debugState: MinerDebugInfo.State = MinerDebugInfo.Disabled

  def collectNextBlockGenerationTimes: List[(Address, Long)] = Await.result(Task.now(nextBlockGenerationTimes.toList).runAsyncLogErr, Duration.Inf)

  private def checkAge(parentHeight: Int, parentTimestamp: Long): Either[String, Unit] =
    Either
      .cond(parentHeight == 1, (), (timeService.correctedTime() - parentTimestamp).millis)
      .left
      .flatMap(blockAge =>
        Either.cond(
          blockAge <= minerSettings.intervalAfterLastBlockThenGenerationIsAllowed,
          (),
          s"BlockChain is too old (last block timestamp is $parentTimestamp generated $blockAge ago)"
      ))

  private def ngEnabled: Boolean = blockchainUpdater.featureActivationHeight(BlockchainFeatures.NG.id).exists(blockchainUpdater.height > _ + 1)

  private def generateOneBlockTask(account: PrivateKeyAccount, balance: Long)(
      delay: FiniteDuration): Task[Either[String, (MiningConstraints, Block, MiningConstraint)]] =
    Task {
<<<<<<< HEAD
      // should take last block right at the time of mining since microblocks might have been added
      val height                    = blockchainUpdater.height
      val version                   = if (height <= blockchainSettings.functionalitySettings.blockVersion3AfterHeight) PlainBlockVersion else NgBlockVersion
      val lastBlock                 = blockchainUpdater.lastBlock.get
      val greatGrandParentTimestamp = blockchainUpdater.parent(lastBlock, 2).map(_.timestamp)
      val referencedBlockInfo       = blockchainUpdater.bestLastBlockInfo(System.currentTimeMillis() - minMicroBlockDurationMills).get
      val pc                        = allChannels.size()
      lazy val currentTime          = timeService.correctedTime()
      lazy val h                    = calcHit(referencedBlockInfo.consensus, account)
      lazy val t                    = calcTarget(referencedBlockInfo.timestamp, referencedBlockInfo.consensus.baseTarget, currentTime, balance)
      measureSuccessful(
        blockBuildTimeStats,
        for {
          _ <- Either.cond(pc >= minerSettings.quorum,
                           (),
                           s"Quorum not available ($pc/${minerSettings.quorum}, not forging block with ${account.address}")
          _ <- Either.cond(h < t, (), s"${System.currentTimeMillis()}: Hit $h was NOT less than target $t, not forging block with ${account.address}")
          _ = log.debug(s"Forging with ${account.address}, H $h < T $t, balance $balance, prev block ${referencedBlockInfo.blockId}")
          _ = log.debug(s"Previous block ID ${referencedBlockInfo.blockId} at $height with target ${referencedBlockInfo.consensus.baseTarget}")
          block <- {
            val avgBlockDelay = blockchainSettings.genesisSettings.averageBlockDelay
            val btg = calcBaseTarget(avgBlockDelay,
                                     height,
                                     referencedBlockInfo.consensus.baseTarget,
                                     referencedBlockInfo.timestamp,
                                     greatGrandParentTimestamp,
                                     currentTime)
            val gs            = calcGeneratorSignature(referencedBlockInfo.consensus, account)
            val consensusData = NxtLikeConsensusBlockData(btg, ByteStr(gs))
            val sortInBlock   = blockchainUpdater.height <= blockchainSettings.functionalitySettings.dontRequireSortedTransactionsAfter

            val estimators                         = MiningConstraints(minerSettings, blockchainUpdater, height)
            val mdConstraint                       = MultiDimensionalMiningConstraint(estimators.total, estimators.keyBlock)
            val (unconfirmed, updatedMdConstraint) = utx.packUnconfirmed(mdConstraint, sortInBlock)

            val features =
              if (version <= 2) Set.empty[Short]
              else
                settings.featuresSettings.supported
                  .filterNot(blockchainUpdater.approvedFeatures.keySet)
                  .filter(BlockchainFeatures.implemented)
                  .toSet

            log.debug(s"Adding ${unconfirmed.size} unconfirmed transaction(s) to new block")
            Block.buildAndSign(version.toByte, currentTime, referencedBlockInfo.blockId, consensusData, unconfirmed, account, features) match {
              case Left(e)  => Left(e.err)
              case Right(x) => Right((estimators, x, updatedMdConstraint.constraints.head))
            }
          }
        } yield block
      )
=======
      forgeBlock(account, balance)
>>>>>>> 45f6af04
    }.delayExecution(delay)

  private def forgeBlock(account: PrivateKeyAccount, balance: Long): Either[String, (MiningEstimators, Block, MiningConstraint)] = {
    // should take last block right at the time of mining since microblocks might have been added
    val height                    = blockchainUpdater.height
    val version                   = if (height <= blockchainSettings.functionalitySettings.blockVersion3AfterHeight) PlainBlockVersion else NgBlockVersion
    val lastBlock                 = blockchainUpdater.lastBlock.get
    val greatGrandParentTimestamp = blockchainUpdater.parent(lastBlock, 2).map(_.timestamp)
    val referencedBlockInfo       = blockchainUpdater.bestLastBlockInfo(System.currentTimeMillis() - minMicroBlockDurationMills).get
    val pc                        = allChannels.size()
    lazy val currentTime          = timeService.correctedTime()
    lazy val blockDelay           = currentTime - lastBlock.timestamp
    lazy val validBlockDelay = pos.validBlockDelay(
      referencedBlockInfo.consensus.generationSignature.arr,
      account.publicKey,
      referencedBlockInfo.consensus.baseTarget,
      balance
    )
    measureSuccessful(
      blockBuildTimeStats,
      for {
        _ <- Either.cond(pc >= minerSettings.quorum,
                         (),
                         s"Quorum not available ($pc/${minerSettings.quorum}, not forging block with ${account.address}")
        _ <- Either.cond(
          blockDelay > validBlockDelay,
          (),
          s"${System.currentTimeMillis()}: Block delay $blockDelay was NOT less than estimated delay $validBlockDelay, not forging block with ${account.address}"
        )
        _ = log.debug(
          s"Forging with ${account.address}, Time $blockDelay > Estimated Time $validBlockDelay, balance $balance, prev block ${referencedBlockInfo.blockId}")
        _ = log.debug(s"Previous block ID ${referencedBlockInfo.blockId} at $height with target ${referencedBlockInfo.consensus.baseTarget}")
        block <- {
          val avgBlockDelay = blockchainSettings.genesisSettings.averageBlockDelay
          val btg = pos.baseTarget(avgBlockDelay.toSeconds,
                                   height,
                                   referencedBlockInfo.consensus.baseTarget,
                                   referencedBlockInfo.timestamp,
                                   greatGrandParentTimestamp,
                                   currentTime)
          val gs            = pos.generatorSignature(referencedBlockInfo.consensus.generationSignature.arr, account.publicKey)
          val consensusData = NxtLikeConsensusBlockData(btg, ByteStr(gs))
          val sortInBlock   = blockchainUpdater.height <= blockchainSettings.functionalitySettings.dontRequireSortedTransactionsAfter

          val estimators                         = MiningEstimators(minerSettings, blockchainUpdater, height)
          val mdConstraint                       = TwoDimensionalMiningConstraint.full(estimators.total, estimators.keyBlock)
          val (unconfirmed, updatedMdConstraint) = utx.packUnconfirmed(mdConstraint, sortInBlock)

          val features =
            if (version <= 2) Set.empty[Short]
            else
              settings.featuresSettings.supported
                .filterNot(blockchainUpdater.approvedFeatures.keySet)
                .filter(BlockchainFeatures.implemented)
                .toSet

          log.debug(s"Adding ${unconfirmed.size} unconfirmed transaction(s) to new block")
          Block.buildAndSign(version.toByte, currentTime, referencedBlockInfo.blockId, consensusData, unconfirmed, account, features) match {
            case Left(e)  => Left(e.err)
            case Right(x) => Right((estimators, x, updatedMdConstraint.first))
          }
        }
      } yield block
    )
  }

  private def generateOneMicroBlockTask(account: PrivateKeyAccount,
                                        accumulatedBlock: Block,
                                        constraints: MiningConstraints,
                                        restTotalConstraint: MiningConstraint): Task[MicroblockMiningResult] = {
    log.trace(s"Generating microBlock for $account, constraints: $restTotalConstraint")
    val pc = allChannels.size()
    if (pc < minerSettings.quorum) {
      log.trace(s"Quorum not available ($pc/${minerSettings.quorum}, not forging microblock with ${account.address}")
      Task.now(Retry)
    } else if (utx.size == 0) {
      log.trace(s"Skipping microBlock because utx is empty")
      Task.now(Retry)
    } else {
      val (unconfirmed, updatedTotalConstraint) = measureLog("packing unconfirmed transactions for microblock") {
        val mdConstraint                       = MultiDimensionalMiningConstraint(restTotalConstraint, constraints.micro)
        val (unconfirmed, updatedMdConstraint) = utx.packUnconfirmed(mdConstraint, sortInBlock = false)
        (unconfirmed, updatedMdConstraint.constraints.head)
      }

      if (unconfirmed.isEmpty) {
        log.trace {
          if (updatedTotalConstraint.isEmpty) s"Stopping forging microBlocks, the block is full: $updatedTotalConstraint"
          else "Stopping forging microBlocks, because all transactions are too big"
        }
        Task.now(Stop)
      } else {
        log.trace(s"Accumulated ${unconfirmed.size} txs for microblock")
        val start = System.currentTimeMillis()
        (for {
          signedBlock <- EitherT.fromEither[Task](
            Block.buildAndSign(
              version = 3,
              timestamp = accumulatedBlock.timestamp,
              reference = accumulatedBlock.reference,
              consensusData = accumulatedBlock.consensusData,
              transactionData = accumulatedBlock.transactionData ++ unconfirmed,
              signer = account,
              featureVotes = accumulatedBlock.featureVotes
            ))
          microBlock <- EitherT.fromEither[Task](
            MicroBlock.buildAndSign(account, unconfirmed, accumulatedBlock.signerData.signature, signedBlock.signerData.signature))
          _ = microBlockBuildTimeStats.safeRecord(System.currentTimeMillis() - start)
          _ <- EitherT(MicroblockAppender(checkpoint, blockchainUpdater, utx, appenderScheduler)(microBlock))
        } yield (microBlock, signedBlock)).value map {
          case Left(err) => Error(err)
          case Right((microBlock, signedBlock)) =>
            BlockStats.mined(microBlock)
            allChannels.broadcast(MicroBlockInv(account, microBlock.totalResBlockSig, microBlock.prevResBlockSig))
            if (updatedTotalConstraint.isEmpty) {
              log.trace(s"$microBlock has been mined for $account. Stop forging microBlocks, the block is full: $updatedTotalConstraint")
              Stop
            } else {
              log.trace(s"$microBlock has been mined for $account")
              Success(signedBlock, updatedTotalConstraint)
            }
        }
      }
    }
  }

  private def generateMicroBlockSequence(account: PrivateKeyAccount,
                                         accumulatedBlock: Block,
                                         delay: FiniteDuration,
                                         constraints: MiningConstraints,
                                         restTotalConstraint: MiningConstraint): Task[Unit] = {
    debugState = MinerDebugInfo.MiningMicroblocks
    log.info(s"Generate MicroBlock sequence, delay = $delay")
    generateOneMicroBlockTask(account, accumulatedBlock, constraints, restTotalConstraint)
      .asyncBoundary(minerScheduler)
      .delayExecution(delay)
      .flatMap {
        case Error(e) =>
          Task {
            debugState = MinerDebugInfo.Error(e.toString)
            log.warn("Error mining MicroBlock: " + e.toString)
          }
        case Success(newTotal, updatedTotalConstraint) =>
          generateMicroBlockSequence(account, newTotal, minerSettings.microBlockInterval, constraints, updatedTotalConstraint)
        case Retry => generateMicroBlockSequence(account, accumulatedBlock, minerSettings.microBlockInterval, constraints, restTotalConstraint)
        case Stop =>
          Task {
            debugState = MinerDebugInfo.MiningBlocks
            log.debug("MicroBlock mining completed, block is full")
          }
      }
  }

  private def nextBlockGenerationTime(fs: FunctionalitySettings,
                                      height: Int,
                                      block: Block,
                                      account: PublicKeyAccount): Either[String, (Long, Long)] = {
    val balance = GeneratingBalanceProvider.balance(blockchainUpdater, fs, height, account.toAddress)
    if (GeneratingBalanceProvider.isMiningAllowed(blockchainUpdater, height, balance)) {
      val cData        = block.consensusData
      val blockGS      = cData.generationSignature.arr
      val baseTarget   = cData.baseTarget
      val calculatedTs = pos.validBlockDelay(blockGS, account.publicKey, baseTarget, balance) + block.timestamp
      if (0 < calculatedTs && calculatedTs < Long.MaxValue) {
        Right((balance, calculatedTs))
      } else
        Left(s"Invalid next block generation time: $calculatedTs")
    } else Left(s"Balance $balance of ${account.address} is lower than required for generation")
  }

  private def generateBlockTask(account: PrivateKeyAccount): Task[Unit] = {
    {
      val height      = blockchainUpdater.height
      val blockForHit = (blockchainUpdater.blockAt(height - 100) orElse blockchainUpdater.lastBlock).get
      for {
        _ <- checkAge(height, blockchainUpdater.lastBlockTimestamp.get)
        _ <- Either.cond(blockchainUpdater.accountScript(account).isEmpty,
                         (),
                         s"Account(${account.toAddress}) is scripted and therefore not allowed to forge blocks")
        balanceAndTs <- nextBlockGenerationTime(blockchainSettings.functionalitySettings, height, blockForHit, account)
        (balance, ts) = balanceAndTs
        offset        = calcOffset(timeService, ts, minerSettings.minimalBlockGenerationOffset)
      } yield (offset, balance)
    } match {
      case Right((offset, balance)) =>
        log.debug(s"Next attempt for acc=$account in $offset")
        nextBlockGenerationTimes += account.toAddress -> (System.currentTimeMillis() + offset.toMillis)
        generateOneBlockTask(account, balance)(offset).flatMap {
          case Right((estimators, block, totalConstraint)) =>
            BlockAppender(checkpoint, blockchainUpdater, timeService, utx, pos, settings, appenderScheduler)(block)
              .asyncBoundary(minerScheduler)
              .map {
                case Left(err) => log.warn("Error mining Block: " + err.toString)
                case Right(Some(score)) =>
                  log.debug(s"Forged and applied $block by ${account.address} with cumulative score $score")
                  BlockStats.mined(block, blockchainUpdater.height)
                  allChannels.broadcast(BlockForged(block))
                  scheduleMining()
                  if (ngEnabled && !totalConstraint.isEmpty) startMicroBlockMining(account, block, estimators, totalConstraint)
                case Right(None) => log.warn("Newly created block has already been appended, should not happen")
              }
          case Left(err) =>
            log.debug(s"No block generated because $err, retrying")
            generateBlockTask(account)
        }

      case Left(err) =>
        log.debug(s"Not scheduling block mining because $err")
        debugState = MinerDebugInfo.Error(err)
        Task.unit
    }
  }

  def scheduleMining(): Unit = {
    Miner.blockMiningStarted.increment()
    val nonScriptedAccounts = wallet.privateKeyAccounts.filter(acc => blockchainUpdater.accountScript(acc).isEmpty)
    scheduledAttempts := CompositeCancelable.fromSet(nonScriptedAccounts.map(generateBlockTask).map(_.runAsyncLogErr).toSet)
    microBlockAttempt := SerialCancelable()
    debugState = MinerDebugInfo.MiningBlocks
  }

  private def startMicroBlockMining(account: PrivateKeyAccount,
                                    lastBlock: Block,
                                    constraints: MiningConstraints,
                                    restTotalConstraint: MiningConstraint): Unit = {
    log.info(s"Start mining microblocks")
    Miner.microMiningStarted.increment()
    microBlockAttempt := generateMicroBlockSequence(account, lastBlock, Duration.Zero, constraints, restTotalConstraint).runAsyncLogErr
    log.trace(s"MicroBlock mining scheduled for $account")
  }

  override def state: MinerDebugInfo.State = debugState
}

object Miner {
  val blockMiningStarted = Kamon.metrics.counter("block-mining-started")
  val microMiningStarted = Kamon.metrics.counter("micro-mining-started")

  val MaxTransactionsPerMicroblock: Int = 500

  val Disabled = new Miner with MinerDebugInfo {
    override def scheduleMining(): Unit = ()

    override def collectNextBlockGenerationTimes: List[(Address, Long)] = List.empty

    override val state = MinerDebugInfo.Disabled
  }

  def calcOffset(timeService: Time, calculatedTimestamp: Long, minimalBlockGenerationOffset: FiniteDuration): FiniteDuration = {
    val calculatedGenerationTimestamp = (Math.ceil(calculatedTimestamp / 1000.0) * 1000).toLong
    val calculatedOffset              = calculatedGenerationTimestamp - timeService.correctedTime()
    Math.max(minimalBlockGenerationOffset.toMillis, calculatedOffset).millis
  }

  sealed trait MicroblockMiningResult

  case object Stop                                                extends MicroblockMiningResult
  case object Retry                                               extends MicroblockMiningResult
  case class Error(e: ValidationError)                            extends MicroblockMiningResult
  case class Success(b: Block, totalConstraint: MiningConstraint) extends MicroblockMiningResult

}<|MERGE_RESOLUTION|>--- conflicted
+++ resolved
@@ -103,61 +103,7 @@
   private def generateOneBlockTask(account: PrivateKeyAccount, balance: Long)(
       delay: FiniteDuration): Task[Either[String, (MiningConstraints, Block, MiningConstraint)]] =
     Task {
-<<<<<<< HEAD
-      // should take last block right at the time of mining since microblocks might have been added
-      val height                    = blockchainUpdater.height
-      val version                   = if (height <= blockchainSettings.functionalitySettings.blockVersion3AfterHeight) PlainBlockVersion else NgBlockVersion
-      val lastBlock                 = blockchainUpdater.lastBlock.get
-      val greatGrandParentTimestamp = blockchainUpdater.parent(lastBlock, 2).map(_.timestamp)
-      val referencedBlockInfo       = blockchainUpdater.bestLastBlockInfo(System.currentTimeMillis() - minMicroBlockDurationMills).get
-      val pc                        = allChannels.size()
-      lazy val currentTime          = timeService.correctedTime()
-      lazy val h                    = calcHit(referencedBlockInfo.consensus, account)
-      lazy val t                    = calcTarget(referencedBlockInfo.timestamp, referencedBlockInfo.consensus.baseTarget, currentTime, balance)
-      measureSuccessful(
-        blockBuildTimeStats,
-        for {
-          _ <- Either.cond(pc >= minerSettings.quorum,
-                           (),
-                           s"Quorum not available ($pc/${minerSettings.quorum}, not forging block with ${account.address}")
-          _ <- Either.cond(h < t, (), s"${System.currentTimeMillis()}: Hit $h was NOT less than target $t, not forging block with ${account.address}")
-          _ = log.debug(s"Forging with ${account.address}, H $h < T $t, balance $balance, prev block ${referencedBlockInfo.blockId}")
-          _ = log.debug(s"Previous block ID ${referencedBlockInfo.blockId} at $height with target ${referencedBlockInfo.consensus.baseTarget}")
-          block <- {
-            val avgBlockDelay = blockchainSettings.genesisSettings.averageBlockDelay
-            val btg = calcBaseTarget(avgBlockDelay,
-                                     height,
-                                     referencedBlockInfo.consensus.baseTarget,
-                                     referencedBlockInfo.timestamp,
-                                     greatGrandParentTimestamp,
-                                     currentTime)
-            val gs            = calcGeneratorSignature(referencedBlockInfo.consensus, account)
-            val consensusData = NxtLikeConsensusBlockData(btg, ByteStr(gs))
-            val sortInBlock   = blockchainUpdater.height <= blockchainSettings.functionalitySettings.dontRequireSortedTransactionsAfter
-
-            val estimators                         = MiningConstraints(minerSettings, blockchainUpdater, height)
-            val mdConstraint                       = MultiDimensionalMiningConstraint(estimators.total, estimators.keyBlock)
-            val (unconfirmed, updatedMdConstraint) = utx.packUnconfirmed(mdConstraint, sortInBlock)
-
-            val features =
-              if (version <= 2) Set.empty[Short]
-              else
-                settings.featuresSettings.supported
-                  .filterNot(blockchainUpdater.approvedFeatures.keySet)
-                  .filter(BlockchainFeatures.implemented)
-                  .toSet
-
-            log.debug(s"Adding ${unconfirmed.size} unconfirmed transaction(s) to new block")
-            Block.buildAndSign(version.toByte, currentTime, referencedBlockInfo.blockId, consensusData, unconfirmed, account, features) match {
-              case Left(e)  => Left(e.err)
-              case Right(x) => Right((estimators, x, updatedMdConstraint.constraints.head))
-            }
-          }
-        } yield block
-      )
-=======
       forgeBlock(account, balance)
->>>>>>> 45f6af04
     }.delayExecution(delay)
 
   private def forgeBlock(account: PrivateKeyAccount, balance: Long): Either[String, (MiningEstimators, Block, MiningConstraint)] = {
@@ -202,8 +148,8 @@
           val consensusData = NxtLikeConsensusBlockData(btg, ByteStr(gs))
           val sortInBlock   = blockchainUpdater.height <= blockchainSettings.functionalitySettings.dontRequireSortedTransactionsAfter
 
-          val estimators                         = MiningEstimators(minerSettings, blockchainUpdater, height)
-          val mdConstraint                       = TwoDimensionalMiningConstraint.full(estimators.total, estimators.keyBlock)
+          val estimators                         = MiningConstraints(minerSettings, blockchainUpdater, height)
+          val mdConstraint                       = MultiDimensionalMiningConstraint(estimators.total, estimators.keyBlock)
           val (unconfirmed, updatedMdConstraint) = utx.packUnconfirmed(mdConstraint, sortInBlock)
 
           val features =
@@ -217,7 +163,7 @@
           log.debug(s"Adding ${unconfirmed.size} unconfirmed transaction(s) to new block")
           Block.buildAndSign(version.toByte, currentTime, referencedBlockInfo.blockId, consensusData, unconfirmed, account, features) match {
             case Left(e)  => Left(e.err)
-            case Right(x) => Right((estimators, x, updatedMdConstraint.first))
+            case Right(x) => Right((estimators, x, updatedMdConstraint.constraints.head))
           }
         }
       } yield block
