package com.wavesplatform.mining

import java.util.concurrent.atomic.AtomicBoolean

import com.wavesplatform.network._
import com.wavesplatform.settings.WavesSettings
import com.wavesplatform.state2._
import com.wavesplatform.state2.reader.StateReader
import com.wavesplatform.{Coordinator, UtxPool}
import io.netty.channel.group.ChannelGroup
import monix.eval.Task
import monix.execution._
import monix.execution.cancelables.{CompositeCancelable, SerialCancelable}
import scorex.account.PrivateKeyAccount
import scorex.block.{Block, MicroBlock}
import scorex.consensus.nxt.NxtLikeConsensusBlockData
import scorex.transaction.PoSCalc._
import scorex.transaction.{BlockchainUpdater, CheckpointService, History, ValidationError}
import scorex.utils.{ScorexLogging, Time}
import scorex.wallet.Wallet

import scala.concurrent.duration._

class Miner(
               allChannels: ChannelGroup,
               blockchainReadiness: AtomicBoolean,
               blockchainUpdater: BlockchainUpdater,
               checkpoint: CheckpointService,
               history: History,
               stateReader: StateReader,
               settings: WavesSettings,
               timeService: Time,
               utx: UtxPool,
               wallet: Wallet) extends ScorexLogging {

  import Miner._

  private implicit val scheduler = Scheduler.fixedPool(name = "miner-pool", poolSize = 2)

  private val minerSettings = settings.minerSettings
  private val blockchainSettings = settings.blockchainSettings
  private lazy val processBlock = Coordinator.processSingleBlock(checkpoint, history, blockchainUpdater, timeService, stateReader, utx, blockchainReadiness, settings) _

  private val scheduledAttempts = SerialCancelable()
  private val microBlockAttempt = SerialCancelable()

  private def checkAge(parentHeight: Int, parentTimestamp: Long): Either[String, Unit] =
    Either.cond(parentHeight == 1, (), (timeService.correctedTime() - parentTimestamp).millis)
      .left.flatMap(blockAge => Either.cond(blockAge <= minerSettings.intervalAfterLastBlockThenGenerationIsAllowed, (),
      s"BlockChain is too old (last block timestamp is $parentTimestamp generated $blockAge ago)"
    ))

  private def generateOneBlockTask(account: PrivateKeyAccount, parentHeight: Int,
                                   greatGrandParent: Option[Block], balance: Long)(delay: FiniteDuration): Task[Either[String, Block]] = Task {
    // should take last block right at the time of mining since microblocks might have been added
    // the rest doesn't change
    val parent = history.lastBlock.get
    val pc = allChannels.size()
    lazy val lastBlockKernelData = parent.consensusData
    lazy val currentTime = timeService.correctedTime()
    log.debug(s"${System.currentTimeMillis()}: Corrected time: $currentTime")
    lazy val h = calcHit(lastBlockKernelData, account)
    lazy val t = calcTarget(parent, currentTime, balance)
    for {
      _ <- Either.cond(pc >= minerSettings.quorum, (), s"Quorum not available ($pc/${minerSettings.quorum}, not forging block with ${account.address}")
      _ <- Either.cond(h < t, (), s"${System.currentTimeMillis()}: Hit $h was NOT less than target $t, not forging block with ${account.address}")
      _ = log.debug(s"Forging with ${account.address}, H $h < T $t, balance $balance, prev block ${parent.uniqueId}")
      _ = log.debug(s"Previous block ID ${parent.uniqueId} at $parentHeight with target ${lastBlockKernelData.baseTarget}")
      avgBlockDelay = blockchainSettings.genesisSettings.averageBlockDelay
      btg = calcBaseTarget(avgBlockDelay, parentHeight, parent, greatGrandParent, currentTime)
      gs = calcGeneratorSignature(lastBlockKernelData, account)
      consensusData = NxtLikeConsensusBlockData(btg, gs)
      unconfirmed = utx.packUnconfirmed(minerSettings.maxTransactionsInKeyBlock)
      _ = log.debug(s"Adding ${unconfirmed.size} unconfirmed transaction(s) to new block")
      block = Block.buildAndSign(Version, currentTime, parent.uniqueId, consensusData, unconfirmed, account)
    } yield block
  }.delayExecution(delay)

<<<<<<< HEAD

  private def generateOneMicroBlockTask(account: PrivateKeyAccount, accumulatedBlock: Block): Task[Either[ValidationError, Option[Block]]] = Task {
    log.trace(s"Generating microblock for $account")
    val pc = allChannels.size()
    lazy val unconfirmed = utx.packUnconfirmed(MaxTransactionsPerMicroblock)
    if (pc < minerSettings.quorum) {
      log.trace(s"Quorum not available ($pc/${minerSettings.quorum}, not forging block with ${account.address}")
      Right(None)
    }
    else if (unconfirmed.isEmpty) {
      log.trace("skipping microBlock because no txs in utx pool")
      Right(None)
    } else {
      val signed = Block.buildAndSign(version = 3,
        timestamp = accumulatedBlock.timestamp,
        reference = accumulatedBlock.reference,
        consensusData = accumulatedBlock.consensusData,
        transactionData = accumulatedBlock.transactionData ++ unconfirmed,
        signer = account)
      for {
        micro <- MicroBlock.buildAndSign(account, unconfirmed, accumulatedBlock.signerData.signature, signed.signerData.signature)
        _ <- Coordinator.processMicroBlock(checkpoint, history, blockchainUpdater, utx)(micro)
      } yield {
        log.trace(s"MicroBlock(id=${trim(micro.uniqueId)}) has been mined for $account}")
        allChannels.broadcast(MicroBlockInv(micro.totalResBlockSig))
        Some(signed)
      }
    }
  }.delayExecution(minerSettings.microBlockInterval)

  private def generateMicroBlockSequence(account: PrivateKeyAccount, accumulatedBlock: Block): Task[Unit] =
    generateOneMicroBlockTask(account, accumulatedBlock).flatMap {
      case Left(err) => Task(log.warn("Error mining MicroBlock: " + err.toString))
      case Right(maybeNewTotal) => generateMicroBlockSequence(account, maybeNewTotal.getOrElse(accumulatedBlock))
    }

  private def generateBlockTask(account: PrivateKeyAccount): Option[Task[Unit]] = {
=======
  private def generateBlockTask(account: PrivateKeyAccount): Task[Unit] = {
>>>>>>> c0bbb984
    val height = history.height()
    val lastBlock = history.lastBlock.get
    val grandParent = history.parent(lastBlock, 2)
    (for {
      _ <- checkAge(height, history.lastBlockTimestamp().get)
      ts <- nextBlockGenerationTime(height, stateReader, blockchainSettings.functionalitySettings, lastBlock, account)
    } yield ts) match {
      case Right(ts) =>
        val offset = calcOffset(timeService, ts, minerSettings.minimalBlockGenerationOffset)
        log.debug(s"Next attempt for acc=$account in $offset")
        val balance = generatingBalance(stateReader, blockchainSettings.functionalitySettings, account, height)
<<<<<<< HEAD
        Some(generateOneBlockTask(account, height, grandParent, balance)(offset).map {
          case Right(block) => Some(Task {
=======
        generateOneBlockTask(account, height, lastBlock, grandParent, balance)(offset).flatMap {
          case Right(block) => Task {
>>>>>>> c0bbb984
            processBlock(block, true) match {
              case Left(err) => log.warn(err.toString)
              case Right(score) =>
                allChannels.broadcast(LocalScoreChanged(score))
                allChannels.broadcast(BlockForged(block))
                scheduleMining()
                startMicroBlockMining(account, block)
            }
          }
          case Left(err) =>
            log.debug(s"No block generated because $err, retrying")
            generateBlockTask(account)
        }
      case Left(err) =>
        log.debug(s"Not scheduling block mining because $err")
        Task.unit
    }
  }

<<<<<<< HEAD
  def scheduleMining(): Unit = {
    scheduledAttempts := CompositeCancelable.fromSet(
        wallet.privateKeyAccounts().flatMap(generateBlockTask).map(_.runAsync).toSet)
    microBlockAttempt := SerialCancelable()
    log.debug(s"Block mining scheduled")
  }

  private def startMicroBlockMining(account: PrivateKeyAccount, lastBlock: Block): Unit = {
    microBlockAttempt := generateMicroBlockSequence(account, lastBlock).runAsync
    log.trace(s"MicroBlock mining scheduled for $account")
=======
  def lastBlockChanged(): Unit = if (settings.minerSettings.enable) {
    log.debug("Miner notified of new block, restarting all mining tasks")
    scheduledAttempts := CompositeCancelable.fromSet(
      wallet.privateKeyAccounts().map(generateBlockTask).map(_.runAsync).toSet)
  } else {
    log.debug("Miner is disabled, ignoring last block change")
>>>>>>> c0bbb984
  }

  def shutdown(): Unit = ()
}

object Miner extends ScorexLogging {

  val MaxTransactionsPerMicroblock: Int = 255
  val Version: Byte = 3

  def calcOffset(timeService: Time, calculatedTimestamp: Long, minimalBlockGenerationOffset: FiniteDuration): FiniteDuration = {
    val calculatedGenerationTimestamp = (Math.ceil(calculatedTimestamp / 1000.0) * 1000).toLong
    val calculatedOffset = calculatedGenerationTimestamp - timeService.correctedTime()
    Math.max(minimalBlockGenerationOffset.toMillis, calculatedOffset).millis
  }
}<|MERGE_RESOLUTION|>--- conflicted
+++ resolved
@@ -76,7 +76,6 @@
     } yield block
   }.delayExecution(delay)
 
-<<<<<<< HEAD
 
   private def generateOneMicroBlockTask(account: PrivateKeyAccount, accumulatedBlock: Block): Task[Either[ValidationError, Option[Block]]] = Task {
     log.trace(s"Generating microblock for $account")
@@ -113,10 +112,7 @@
       case Right(maybeNewTotal) => generateMicroBlockSequence(account, maybeNewTotal.getOrElse(accumulatedBlock))
     }
 
-  private def generateBlockTask(account: PrivateKeyAccount): Option[Task[Unit]] = {
-=======
   private def generateBlockTask(account: PrivateKeyAccount): Task[Unit] = {
->>>>>>> c0bbb984
     val height = history.height()
     val lastBlock = history.lastBlock.get
     val grandParent = history.parent(lastBlock, 2)
@@ -128,13 +124,8 @@
         val offset = calcOffset(timeService, ts, minerSettings.minimalBlockGenerationOffset)
         log.debug(s"Next attempt for acc=$account in $offset")
         val balance = generatingBalance(stateReader, blockchainSettings.functionalitySettings, account, height)
-<<<<<<< HEAD
-        Some(generateOneBlockTask(account, height, grandParent, balance)(offset).map {
-          case Right(block) => Some(Task {
-=======
-        generateOneBlockTask(account, height, lastBlock, grandParent, balance)(offset).flatMap {
+        generateOneBlockTask(account, height, grandParent, balance)(offset).flatMap {
           case Right(block) => Task {
->>>>>>> c0bbb984
             processBlock(block, true) match {
               case Left(err) => log.warn(err.toString)
               case Right(score) =>
@@ -154,10 +145,9 @@
     }
   }
 
-<<<<<<< HEAD
   def scheduleMining(): Unit = {
     scheduledAttempts := CompositeCancelable.fromSet(
-        wallet.privateKeyAccounts().flatMap(generateBlockTask).map(_.runAsync).toSet)
+        wallet.privateKeyAccounts().map(generateBlockTask).map(_.runAsync).toSet)
     microBlockAttempt := SerialCancelable()
     log.debug(s"Block mining scheduled")
   }
@@ -165,14 +155,6 @@
   private def startMicroBlockMining(account: PrivateKeyAccount, lastBlock: Block): Unit = {
     microBlockAttempt := generateMicroBlockSequence(account, lastBlock).runAsync
     log.trace(s"MicroBlock mining scheduled for $account")
-=======
-  def lastBlockChanged(): Unit = if (settings.minerSettings.enable) {
-    log.debug("Miner notified of new block, restarting all mining tasks")
-    scheduledAttempts := CompositeCancelable.fromSet(
-      wallet.privateKeyAccounts().map(generateBlockTask).map(_.runAsync).toSet)
-  } else {
-    log.debug("Miner is disabled, ignoring last block change")
->>>>>>> c0bbb984
   }
 
   def shutdown(): Unit = ()
