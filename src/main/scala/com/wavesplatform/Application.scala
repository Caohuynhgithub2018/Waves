--- conflicted
+++ resolved
@@ -262,7 +262,6 @@
     }
 
     // Start complete REST API. Node API is already running, so we need to re-bind
-<<<<<<< HEAD
     nodeApi.foreach {
       case (tags, routes) =>
         val apiRoutes = routes ++ Seq(
@@ -271,9 +270,9 @@
           NxtConsensusApiRoute(settings.restAPISettings, state, history, settings.blockchainSettings.functionalitySettings),
           WalletApiRoute(settings.restAPISettings, wallet),
           PaymentApiRoute(settings.restAPISettings, wallet, utxStorage, allChannels, time),
-          UtilsApiRoute(settings.restAPISettings),
+          UtilsApiRoute(time, settings.restAPISettings),
           PeersApiRoute(settings.restAPISettings, network.connect, peerDatabase, establishedConnections),
-          AddressApiRoute(settings.restAPISettings, wallet, state, settings.blockchainSettings.functionalitySettings),
+          AddressApiRoute(settings.restAPISettings, wallet, state, utxStorage, allChannels, time, settings.blockchainSettings.functionalitySettings),
           DebugApiRoute(
             settings.restAPISettings,
             wallet,
@@ -330,55 +329,6 @@
         }
         serverBinding = Await.result(httpFuture, 20.seconds)
         log.info(s"REST API was bound on ${settings.restAPISettings.bindAddress}:${settings.restAPISettings.port}")
-=======
-    nodeApi.foreach { case (tags, routes) =>
-      val apiRoutes = routes ++ Seq(
-        BlocksApiRoute(settings.restAPISettings, history, blockchainUpdater, allChannels, c => processCheckpoint(None, c)),
-        TransactionsApiRoute(settings.restAPISettings, wallet, state, history, utxStorage, allChannels, time),
-        NxtConsensusApiRoute(settings.restAPISettings, state, history, settings.blockchainSettings.functionalitySettings),
-        WalletApiRoute(settings.restAPISettings, wallet),
-        PaymentApiRoute(settings.restAPISettings, wallet, utxStorage, allChannels, time),
-        UtilsApiRoute(time, settings.restAPISettings),
-        PeersApiRoute(settings.restAPISettings, network.connect, peerDatabase, establishedConnections),
-        AddressApiRoute(settings.restAPISettings, wallet, state, utxStorage, allChannels, time, settings.blockchainSettings.functionalitySettings),
-        DebugApiRoute(settings.restAPISettings, wallet, state, history, peerDatabase, establishedConnections, blockchainUpdater, allChannels,
-          utxStorage, miner, historyReplier, extLoaderState, mbSyncCacheSizes, scoreStatsReporter, configRoot),
-        WavesApiRoute(settings.restAPISettings, wallet, utxStorage, allChannels, time),
-        AssetsApiRoute(settings.restAPISettings, wallet, utxStorage, allChannels, state, time),
-        ActivationApiRoute(settings.restAPISettings, settings.blockchainSettings.functionalitySettings, settings.featuresSettings, history, history),
-        AssetsBroadcastApiRoute(settings.restAPISettings, utxStorage, allChannels),
-        LeaseApiRoute(settings.restAPISettings, wallet, state, utxStorage, allChannels, time),
-        LeaseBroadcastApiRoute(settings.restAPISettings, utxStorage, allChannels),
-        AliasApiRoute(settings.restAPISettings, wallet, utxStorage, allChannels, time, state),
-        AliasBroadcastApiRoute(settings.restAPISettings, utxStorage, allChannels)
-      )
-
-      val apiTypes = tags ++ Seq(
-        typeOf[BlocksApiRoute],
-        typeOf[TransactionsApiRoute],
-        typeOf[NxtConsensusApiRoute],
-        typeOf[WalletApiRoute],
-        typeOf[PaymentApiRoute],
-        typeOf[UtilsApiRoute],
-        typeOf[PeersApiRoute],
-        typeOf[AddressApiRoute],
-        typeOf[DebugApiRoute],
-        typeOf[WavesApiRoute],
-        typeOf[AssetsApiRoute],
-        typeOf[ActivationApiRoute],
-        typeOf[AssetsBroadcastApiRoute],
-        typeOf[LeaseApiRoute],
-        typeOf[LeaseBroadcastApiRoute],
-        typeOf[AliasApiRoute],
-        typeOf[AliasBroadcastApiRoute]
-      )
-      val combinedRoute: Route = CompositeHttpService(actorSystem, apiTypes, apiRoutes, settings.restAPISettings).loggingCompositeRoute
-      val httpFuture = serverBinding.unbind().flatMap { _ =>
-        Http().bindAndHandle(combinedRoute, settings.restAPISettings.bindAddress, settings.restAPISettings.port)
-      }
-      serverBinding = Await.result(httpFuture, 20.seconds)
-      log.info(s"REST API was bound on ${settings.restAPISettings.bindAddress}:${settings.restAPISettings.port}")
->>>>>>> 6a530ffb
     }
 
     //on unexpected shutdown
