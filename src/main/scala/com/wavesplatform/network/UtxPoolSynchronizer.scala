--- conflicted
+++ resolved
@@ -1,11 +1,8 @@
 package com.wavesplatform.network
 
-<<<<<<< HEAD
-=======
 import java.util.concurrent.Executors
 
 import akka.dispatch.ExecutionContexts
->>>>>>> ba503068
 import com.wavesplatform.UtxPool
 import com.wavesplatform.state2.diffs.TransactionDiffer.TransactionValidationError
 import io.netty.channel.ChannelHandler.Sharable
@@ -17,32 +14,20 @@
 import scala.concurrent.Future
 
 @Sharable
-<<<<<<< HEAD
 class UtxPoolSynchronizer(utx: UtxPool)
-  extends ChannelInboundHandlerAdapter with ScorexLogging {
-
-  override def channelRead(ctx: ChannelHandlerContext, msg: AnyRef): Unit = msg match {
-    case t: Transaction => utx.putIfNew(t, Some(ctx.channel())) match {
-=======
-class UtxPoolSynchronizer(utx: UtxPool, allChannels: ChannelGroup)
   extends ChannelInboundHandlerAdapter with ScorexLogging {
 
   private implicit val executor = ExecutionContexts.fromExecutor(Executors.newSingleThreadExecutor())
 
-  override def channelRead(ctx: ChannelHandlerContext, msg: AnyRef) = msg match {
+  override def channelRead(ctx: ChannelHandlerContext, msg: AnyRef): Unit = msg match {
     case t: Transaction => Future(utx.putIfNew(t, Some(ctx.channel())) match {
->>>>>>> ba503068
       case Left(TransactionValidationError(_, e)) =>
         log.debug(s"${id(ctx)} Error processing transaction ${t.id}: $e")
       case Left(e) =>
         log.debug(s"${id(ctx)} Error processing transaction ${t.id}: $e")
       case Right(_) =>
         log.trace(s"${id(ctx)} Added transaction ${t.id} to UTX pool")
-<<<<<<< HEAD
-    }
-=======
     })
->>>>>>> ba503068
     case _ => super.channelRead(ctx, msg)
   }
 }