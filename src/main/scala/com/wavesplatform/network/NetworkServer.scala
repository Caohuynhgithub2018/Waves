--- conflicted
+++ resolved
@@ -7,11 +7,7 @@
 import com.wavesplatform.mining.Miner
 import com.wavesplatform.settings._
 import com.wavesplatform.state2.reader.StateReader
-<<<<<<< HEAD
 import com.wavesplatform.{UtxPool, Version}
-=======
-import com.wavesplatform.{Coordinator, UtxPool, Version}
->>>>>>> ba503068
 import io.netty.bootstrap.{Bootstrap, ServerBootstrap}
 import io.netty.channel._
 import io.netty.channel.group.ChannelGroup
@@ -19,17 +15,13 @@
 import io.netty.channel.socket.SocketChannel
 import io.netty.channel.socket.nio.{NioServerSocketChannel, NioSocketChannel}
 import io.netty.handler.codec.{LengthFieldBasedFrameDecoder, LengthFieldPrepender}
-<<<<<<< HEAD
-=======
 import scorex.network.message.MessageSpec
->>>>>>> ba503068
 import scorex.transaction._
 import scorex.utils.{ScorexLogging, Time}
 
 import scala.collection.JavaConverters._
 import scala.concurrent.duration._
 
-<<<<<<< HEAD
 class NetworkServer(checkpointService: CheckpointService,
                     blockchainUpdater: BlockchainUpdater,
                     time: Time,
@@ -43,20 +35,6 @@
                     peerInfo: ConcurrentHashMap[Channel, PeerInfo],
                     blockchainReadiness: AtomicBoolean
                    ) extends ScorexLogging {
-=======
-class NetworkServer(
-    settings: WavesSettings,
-    history: History,
-    checkpoints: CheckpointService,
-    blockchainUpdater: BlockchainUpdater,
-    time: Time,
-    stateReader: StateReader,
-    utxPool: UtxPool,
-    peerDatabase: PeerDatabase,
-    wallet: Wallet,
-    allChannels: ChannelGroup,
-    peerInfo: ConcurrentHashMap[Channel, PeerInfo]) extends ScorexLogging {
->>>>>>> ba503068
 
   private val bossGroup = new NioEventLoopGroup()
   private val workerGroup = new NioEventLoopGroup()
@@ -68,17 +46,8 @@
     settings.synchronizationSettings.scoreTTL,
     history.lastBlockIds(settings.synchronizationSettings.maxRollback), history.score())
 
-<<<<<<< HEAD
   private val discardingHandler = new DiscardingHandler(blockchainReadiness)
   private val messageCodec = new MessageCodec()
-=======
-  private val blockchainReadiness = new AtomicBoolean(false)
-  def setBlockchainExpired(expired: Boolean): Unit = blockchainReadiness.compareAndSet(expired, !expired)
-
-  private val discardingHandler = new DiscardingHandler(blockchainReadiness.get())
-  private val specs: Map[Byte, MessageSpec[_ <: AnyRef]] = BasicMessagesRepo.specs.map(s => s.messageCode -> s).toMap
-  private val messageCodec = new MessageCodec(specs)
->>>>>>> ba503068
 
   private val excludedAddresses: Set[InetSocketAddress] = {
     val localAddresses = if (settings.networkSettings.bindAddress.getAddress.isAnyLocalAddress) {
@@ -93,16 +62,7 @@
 
   private val lengthFieldPrepender = new LengthFieldPrepender(4)
 
-<<<<<<< HEAD
   private val peerSynchronizer = new PeerSynchronizer(peerDatabase, settings.networkSettings.peersBroadcastInterval)
-=======
-  private val miner = new Miner(history, stateReader, utxPool, wallet.privateKeyAccounts(),
-    settings.blockchainSettings, settings.minerSettings, time.correctedTime(), allChannels.size(),
-    b => writeToLocalChannel(BlockForged(b)))
-
-  private val peerSynchronizer = new PeerSynchronizer(peerDatabase, settings.networkSettings.peersBroadcastInterval)
-  private val utxPoolSynchronizer = new UtxPoolSynchronizer(utxPool, allChannels)
->>>>>>> ba503068
   // There are two error handlers by design. WriteErrorHandler adds a future listener to make sure writes to network
   // succeed. It is added to the head of pipeline (it's the closest of the two to actual network), because some writes
   // are initiated from the middle of the pipeline (e.g. extension requests). FatalErrorHandler, on the other hand,
@@ -117,37 +77,6 @@
     settings.networkSettings.maxConnectionsPerHost)
 
   private val coordinatorExecutor = new DefaultEventLoop
-<<<<<<< HEAD
-=======
-  private val coordinator = new Coordinator(checkpoints, history, blockchainUpdater, stateReader, utxPool,
-    time.correctedTime(), settings.blockchainSettings,
-    settings.minerSettings.intervalAfterLastBlockThenGenerationIsAllowed, settings.checkpointsSettings.publicKey,
-    miner, setBlockchainExpired)
-
-  private val coordinatorHandler = new CoordinatorHandler(coordinator, peerDatabase, allChannels)
-
-  private val address = new LocalAddress("local-events-channel")
-  private val localServerGroup = new DefaultEventLoopGroup()
-  private val localServer = new ServerBootstrap()
-    .group(localServerGroup)
-    .channel(classOf[LocalServerChannel])
-    .childHandler(new PipelineInitializer[LocalChannel](Seq(
-      utxPoolSynchronizer, scoreObserver,
-      coordinatorHandler -> coordinatorExecutor)
-    ))
-
-  localServer.bind(address).sync()
-
-  private val localClientGroup = new DefaultEventLoopGroup()
-  val localClientChannel = new Bootstrap()
-    .group(localClientGroup)
-    .channel(classOf[LocalChannel])
-    .handler(new PipelineInitializer[LocalChannel](Seq.empty))
-    .connect(address)
-    .channel()
-
-  log.info(s"${id(localClientChannel)} Local channel opened")
->>>>>>> ba503068
 
   private val coordinatorHandler = new CoordinatorHandler(checkpointService, history, blockchainUpdater, time,
     stateReader, utxPool, blockchainReadiness, miner, settings, peerDatabase, allChannels)
@@ -156,7 +85,6 @@
   private val serverHandshakeHandler =
     new HandshakeHandler.Server(handshake, peerInfo, peerUniqueness, peerDatabase, allChannels)
 
-<<<<<<< HEAD
   private val utxPoolSynchronizer = new UtxPoolSynchronizer(utxPool)
   private val microBlockSynchronizer = new MircoBlockSynchronizer(history)
 
@@ -181,36 +109,11 @@
     coordinatorHandler -> coordinatorExecutor,
     fatalErrorHandler)
 
-=======
->>>>>>> ba503068
   private val serverChannel = settings.networkSettings.declaredAddress.map { _ =>
     new ServerBootstrap()
       .group(bossGroup, workerGroup)
       .channel(classOf[NioServerSocketChannel])
-<<<<<<< HEAD
       .childHandler(new PipelineInitializer[SocketChannel](inboundConnectionFilter +: baseHandlers))
-=======
-      .childHandler(new PipelineInitializer[SocketChannel](Seq(
-        inboundConnectionFilter,
-        writeErrorHandler,
-        new HandshakeDecoder,
-        new HandshakeTimeoutHandler(settings.networkSettings.handshakeTimeout),
-        serverHandshakeHandler,
-        lengthFieldPrepender,
-        new LengthFieldBasedFrameDecoder(1024 * 1024, 0, 4, 0, 4),
-        new LegacyFrameCodec,
-        discardingHandler,
-        messageCodec,
-        peerSynchronizer,
-        historyReplier,
-        new ExtensionSignaturesLoader(settings.synchronizationSettings.synchronizationTimeout, peerDatabase),
-        new ExtensionBlocksLoader(history, settings.synchronizationSettings.synchronizationTimeout, peerDatabase),
-        new OptimisticExtensionLoader,
-        utxPoolSynchronizer,
-        scoreObserver,
-        coordinatorHandler -> coordinatorExecutor,
-        fatalErrorHandler)))
->>>>>>> ba503068
       .bind(settings.networkSettings.bindAddress)
       .channel()
   }
