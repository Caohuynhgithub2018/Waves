--- conflicted
+++ resolved
@@ -1,10 +1,6 @@
 package scorex.utils
 
-<<<<<<< HEAD
 import java.net.{InetAddress, SocketTimeoutException}
-=======
-import java.net.InetAddress
->>>>>>> ddde184d
 
 import monix.eval.Task
 import monix.execution.Scheduler
@@ -26,11 +22,7 @@
   private val ResponseTimeout = 10.seconds
   private val NtpServer = "pool.ntp.org"
 
-<<<<<<< HEAD
-  private val scheduler = Scheduler.singleThread("time-impl")
-=======
   private implicit val scheduler = Scheduler.singleThread(name = "time-impl")
->>>>>>> ddde184d
 
   private val client = new NTPUDPClient()
   client.setDefaultTimeout(ResponseTimeout.toMillis.toInt)
