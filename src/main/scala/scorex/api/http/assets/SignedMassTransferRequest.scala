package scorex.api.http.assets

import cats.implicits._
import io.swagger.annotations.{ApiModel, ApiModelProperty}
import play.api.libs.json._
import scorex.account.PublicKeyAccount
import scorex.api.http.BroadcastRequest
import scorex.transaction.transfer.MassTransferTransaction.Transfer
import scorex.transaction.transfer._
import scorex.transaction.{AssetIdStringLength, Proofs, ValidationError}

object SignedMassTransferRequest {
<<<<<<< HEAD
  implicit val reads = Json.reads[SignedMassTransferRequest]
=======
  implicit val reads                                                       = Json.reads[SignedMassTransferRequest]
>>>>>>> 632e32ca
  implicit val MassTransferRequestReads: Format[SignedMassTransferRequest] = Json.format
}

@ApiModel(value = "Signed Asset transfer transaction")
case class SignedMassTransferRequest(@ApiModelProperty(required = true)
                                     version: Byte,
                                     @ApiModelProperty(value = "Base58 encoded sender public key", required = true)
                                     senderPublicKey: String,
                                     @ApiModelProperty(value = "Base58 encoded Asset ID")
                                     assetId: Option[String],
                                     @ApiModelProperty(value = "List of (recipient, amount) pairs", required = true)
                                     transfers: List[Transfer],
                                     @ApiModelProperty(required = true)
                                     fee: Long,
                                     @ApiModelProperty(required = true)
                                     timestamp: Long,
                                     @ApiModelProperty(value = "Base58 encoded attachment")
                                     attachment: Option[String],
                                     @ApiModelProperty(required = true)
                                     proofs: List[String])
    extends BroadcastRequest {
  def toTx: Either[ValidationError, MassTransferTransaction] =
    for {
      _sender     <- PublicKeyAccount.fromBase58String(senderPublicKey)
      _assetId    <- parseBase58ToOption(assetId.filter(_.length > 0), "invalid.assetId", AssetIdStringLength)
      _proofBytes <- proofs.traverse(s => parseBase58(s, "invalid proof", Proofs.MaxProofStringSize))
      _proofs     <- Proofs.create(_proofBytes)
      _attachment <- parseBase58(attachment.filter(_.length > 0), "invalid.attachment", TransferTransaction.MaxAttachmentStringSize)
      _transfers  <- MassTransferTransaction.parseTransfersList(transfers)
      t           <- MassTransferTransaction.create(version, _assetId, _sender, _transfers, timestamp, fee, _attachment.arr, _proofs)
    } yield t
}<|MERGE_RESOLUTION|>--- conflicted
+++ resolved
@@ -10,11 +10,7 @@
 import scorex.transaction.{AssetIdStringLength, Proofs, ValidationError}
 
 object SignedMassTransferRequest {
-<<<<<<< HEAD
-  implicit val reads = Json.reads[SignedMassTransferRequest]
-=======
   implicit val reads                                                       = Json.reads[SignedMassTransferRequest]
->>>>>>> 632e32ca
   implicit val MassTransferRequestReads: Format[SignedMassTransferRequest] = Json.format
 }
 
