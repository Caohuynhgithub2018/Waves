package scorex.transaction

import com.google.common.base.Charsets
import com.wavesplatform.state2.ByteStr
import scorex.account._
import scorex.api.http.alias.CreateAliasRequest
import scorex.api.http.assets._
import scorex.api.http.leasing.{LeaseCancelRequest, LeaseRequest}
import scorex.crypto.encode.Base58
import scorex.transaction.assets._
import scorex.transaction.lease.{LeaseCancelTransaction, LeaseTransaction}
import scorex.transaction.smart.{Script, SetScriptTransaction}
import scorex.utils.Time
import scorex.wallet.Wallet

object TransactionFactory {

  def transferAsset(request: TransferRequest, wallet: Wallet, time: Time): Either[ValidationError, TransferTransaction] =
    for {
      senderPrivateKey <- wallet.findWallet(request.sender)
      recipientAcc <- AddressOrAlias.fromString(request.recipient)
      tx <- TransferTransaction
        .create(request.assetId.map(s => ByteStr.decodeBase58(s).get),
          senderPrivateKey,
          recipientAcc,
          request.amount,
          request.timestamp.getOrElse(time.getTimestamp()),
          request.feeAssetId.map(s => ByteStr.decodeBase58(s).get),
          request.fee,
          request.attachment.filter(_.nonEmpty).map(Base58.decode(_).get).getOrElse(Array.emptyByteArray))
    } yield tx

  def versionedTransfer(request: VersionedTransferRequest, wallet: Wallet, time: Time): Either[ValidationError, VersionedTransferTransaction] =
    for {
      senderPrivateKey <- wallet.findWallet(request.sender)
      recipientAcc <- AddressOrAlias.fromString(request.recipient)
      tx <- VersionedTransferTransaction
        .selfSigned(2,
          request.assetId.map(s => ByteStr.decodeBase58(s).get),
          senderPrivateKey,
          recipientAcc,
          request.amount,
          request.timestamp.getOrElse(time.getTimestamp()),
          request.fee,
          request.attachment.filter(_.nonEmpty).map(Base58.decode(_).get).getOrElse(Array.emptyByteArray))
    } yield tx


  def massTransferAsset(request: MassTransferRequest, wallet: Wallet, time: Time): Either[ValidationError, MassTransferTransaction] =
    for {
      senderPrivateKey <- wallet.findWallet(request.sender)
      transfers <- MassTransferTransaction.parseTransfersList(request.transfers)
      tx <- MassTransferTransaction.selfSigned(
<<<<<<< HEAD
        request.version,
        request.assetId.map(s => ByteStr.decodeBase58(s).get),
        senderPrivateKey,
        transfers,
        request.timestamp.getOrElse(time.getTimestamp()),
        request.fee,
        request.attachment.filter(_.nonEmpty).map(Base58.decode(_).get).getOrElse(Array.emptyByteArray))
=======
        version = Proofs.Version,
        assetId = request.assetId.map(s => ByteStr.decodeBase58(s).get),
        sender = senderPrivateKey,
        transfers = transfers,
        timestamp = request.timestamp.getOrElse(time.getTimestamp()),
        feeAmount = request.fee,
        attachment = request.attachment.filter(_.nonEmpty).map(Base58.decode(_).get).getOrElse(Array.emptyByteArray))
>>>>>>> 66b155ac
    } yield tx


  def setScript(request: SetScriptRequest, wallet: Wallet, time: Time): Either[ValidationError, SetScriptTransaction] =
    for {
      senderPrivateKey <- wallet.findWallet(request.sender)
      script <- request.script match {
        case None => Right(None)
        case Some(s) => Script.fromBase58String(s).map(Some(_))
      }
      tx <- SetScriptTransaction.selfSigned(
        sender = senderPrivateKey,
        script = script,
        fee = request.fee,
        timestamp = request.timestamp.getOrElse(time.getTimestamp()),
        )
    } yield tx


  def issueAsset(request: IssueRequest, wallet: Wallet, time: Time): Either[ValidationError, IssueTransaction] =
    for {
      senderPrivateKey <- wallet.findWallet(request.sender)
      timestamp = request.timestamp.getOrElse(time.getTimestamp())
      tx <- IssueTransaction.create(senderPrivateKey,
        request.name.getBytes(Charsets.UTF_8),
        request.description.getBytes(Charsets.UTF_8),
        request.quantity, request.decimals, request.reissuable, request.fee, timestamp)
    } yield tx

  def lease(request: LeaseRequest, wallet: Wallet, time: Time): Either[ValidationError, LeaseTransaction] = for {
    senderPrivateKey <- wallet.findWallet(request.sender)
    recipientAcc <- AddressOrAlias.fromString(request.recipient)
    timestamp = request.timestamp.getOrElse(time.getTimestamp())
    tx <- LeaseTransaction.create(senderPrivateKey, request.amount, request.fee, timestamp, recipientAcc)
  } yield tx

  def leaseCancel(request: LeaseCancelRequest, wallet: Wallet, time: Time): Either[ValidationError, LeaseCancelTransaction] =
    for {
      pk <- wallet.findWallet(request.sender)
      timestamp = request.timestamp.getOrElse(time.getTimestamp())
      tx <- LeaseCancelTransaction.create(pk, ByteStr.decodeBase58(request.txId).get, request.fee, timestamp)
    } yield tx


  def alias(request: CreateAliasRequest, wallet: Wallet, time: Time): Either[ValidationError, CreateAliasTransaction] = for {
    senderPrivateKey <- wallet.findWallet(request.sender)
    alias <- Alias.buildWithCurrentNetworkByte(request.alias)
    timestamp = request.timestamp.getOrElse(time.getTimestamp())
    tx <- CreateAliasTransaction.create(senderPrivateKey, alias, request.fee, timestamp)
  } yield tx

  def reissueAsset(request: ReissueRequest, wallet: Wallet, time: Time): Either[ValidationError, ReissueTransaction] = for {
    pk <- wallet.findWallet(request.sender)
    timestamp = request.timestamp.getOrElse(time.getTimestamp())
    tx <- ReissueTransaction.create(pk, ByteStr.decodeBase58(request.assetId).get, request.quantity, request.reissuable, request.fee, timestamp)
  } yield tx


  def burnAsset(request: BurnRequest, wallet: Wallet, time: Time): Either[ValidationError, BurnTransaction] = for {
    pk <- wallet.findWallet(request.sender)
    timestamp = request.timestamp.getOrElse(time.getTimestamp())
    tx <- BurnTransaction.create(pk, ByteStr.decodeBase58(request.assetId).get, request.quantity, request.fee, timestamp)
  } yield tx
}<|MERGE_RESOLUTION|>--- conflicted
+++ resolved
@@ -51,7 +51,6 @@
       senderPrivateKey <- wallet.findWallet(request.sender)
       transfers <- MassTransferTransaction.parseTransfersList(request.transfers)
       tx <- MassTransferTransaction.selfSigned(
-<<<<<<< HEAD
         request.version,
         request.assetId.map(s => ByteStr.decodeBase58(s).get),
         senderPrivateKey,
@@ -59,15 +58,6 @@
         request.timestamp.getOrElse(time.getTimestamp()),
         request.fee,
         request.attachment.filter(_.nonEmpty).map(Base58.decode(_).get).getOrElse(Array.emptyByteArray))
-=======
-        version = Proofs.Version,
-        assetId = request.assetId.map(s => ByteStr.decodeBase58(s).get),
-        sender = senderPrivateKey,
-        transfers = transfers,
-        timestamp = request.timestamp.getOrElse(time.getTimestamp()),
-        feeAmount = request.fee,
-        attachment = request.attachment.filter(_.nonEmpty).map(Base58.decode(_).get).getOrElse(Array.emptyByteArray))
->>>>>>> 66b155ac
     } yield tx
 
 
