package com.wavesplatform.state.diffs

import cats.{Order => _, _}
import com.wavesplatform.OrderOps._
import com.wavesplatform.account.{AddressScheme, PrivateKeyAccount}
import com.wavesplatform.features.{BlockchainFeature, BlockchainFeatures}
import com.wavesplatform.lagonaki.mocks.TestBlock
import com.wavesplatform.lang.directives.DirectiveParser
import com.wavesplatform.lang.v1.ScriptEstimator
import com.wavesplatform.lang.v1.compiler.{CompilerContext, CompilerV1}
import com.wavesplatform.settings.{Constants, FunctionalitySettings, TestFunctionalitySettings}
import com.wavesplatform.state._
import com.wavesplatform.state.diffs.TransactionDiffer.TransactionValidationError
import com.wavesplatform.transaction.ValidationError.AccountBalanceError
import com.wavesplatform.transaction._
import com.wavesplatform.transaction.assets.exchange.{Order, _}
import com.wavesplatform.transaction.assets.{IssueTransaction, IssueTransactionV1, IssueTransactionV2}
import com.wavesplatform.transaction.smart.SetScriptTransaction
import com.wavesplatform.transaction.smart.script.v1.ScriptV1
import com.wavesplatform.transaction.smart.script.{Script, ScriptCompiler}
import com.wavesplatform.transaction.transfer.TransferTransaction
import com.wavesplatform.utils.functionCosts
import com.wavesplatform.{NoShrink, TransactionGen, crypto}
import org.scalacheck.Gen
import org.scalatest.prop.PropertyChecks
import org.scalatest.{Inside, Matchers, PropSpec}

class ExchangeTransactionDiffTest extends PropSpec with PropertyChecks with Matchers with TransactionGen with Inside with NoShrink {

  val MATCHER: PrivateKeyAccount = PrivateKeyAccount.fromSeed("matcher").explicitGet()

  val fs = TestFunctionalitySettings.Enabled.copy(
    preActivatedFeatures = Map(
      BlockchainFeatures.SmartAccounts.id       -> 0,
      BlockchainFeatures.SmartAssets.id         -> 0,
      BlockchainFeatures.SmartAccountTrading.id -> 0
    )
  )

  property("preserves waves invariant, stores match info, rewards matcher") {

    val preconditionsAndExchange: Gen[(GenesisTransaction, GenesisTransaction, IssueTransaction, IssueTransaction, ExchangeTransaction)] = for {
      buyer  <- accountGen
      seller <- accountGen
      ts     <- timestampGen
      gen1: GenesisTransaction = GenesisTransaction.create(buyer, ENOUGH_AMT, ts).explicitGet()
      gen2: GenesisTransaction = GenesisTransaction.create(seller, ENOUGH_AMT, ts).explicitGet()
      issue1: IssueTransaction <- issueReissueBurnGeneratorP(ENOUGH_AMT, seller).map(_._1).retryUntil(_.script.isEmpty)
      issue2: IssueTransaction <- issueReissueBurnGeneratorP(ENOUGH_AMT, buyer).map(_._1).retryUntil(_.script.isEmpty)
      maybeAsset1              <- Gen.option(issue1.id())
      maybeAsset2              <- Gen.option(issue2.id()) suchThat (x => x != maybeAsset1)
      exchange                 <- exchangeGeneratorP(buyer, seller, maybeAsset1, maybeAsset2)
    } yield (gen1, gen2, issue1, issue2, exchange)

    forAll(preconditionsAndExchange) {
      case (gen1, gen2, issue1, issue2, exchange) =>
        assertDiffAndState(Seq(TestBlock.create(Seq(gen1, gen2, issue1, issue2))), TestBlock.create(Seq(exchange)), fs) {
          case (blockDiff, state) =>
            val totalPortfolioDiff: Portfolio = Monoid.combineAll(blockDiff.portfolios.values)
            totalPortfolioDiff.balance shouldBe 0
            totalPortfolioDiff.effectiveBalance shouldBe 0
            totalPortfolioDiff.assets.values.toSet shouldBe Set(0L)

            blockDiff.portfolios(exchange.sender).balance shouldBe exchange.buyMatcherFee + exchange.sellMatcherFee - exchange.fee
        }
    }
  }

  property("buy waves without enough money for fee") {
    val preconditions: Gen[(GenesisTransaction, GenesisTransaction, IssueTransactionV1, ExchangeTransaction)] = for {
      buyer  <- accountGen
      seller <- accountGen
      ts     <- timestampGen
      gen1: GenesisTransaction = GenesisTransaction.create(buyer, 1 * Constants.UnitsInWave, ts).explicitGet()
      gen2: GenesisTransaction = GenesisTransaction.create(seller, ENOUGH_AMT, ts).explicitGet()
      issue1: IssueTransactionV1 <- issueGen(buyer)
      exchange <- Gen.oneOf(
        exchangeV1GeneratorP(buyer, seller, None, Some(issue1.id()), fixedMatcherFee = Some(300000)),
        exchangeV2GeneratorP(buyer, seller, None, Some(issue1.id()), fixedMatcherFee = Some(300000))
      )
    } yield {
      (gen1, gen2, issue1, exchange)
    }

    forAll(preconditions) {
      case (gen1, gen2, issue1, exchange) =>
        whenever(exchange.amount > 300000) {
          assertDiffAndState(Seq(TestBlock.create(Seq(gen1, gen2, issue1))), TestBlock.create(Seq(exchange)), fs) {
            case (blockDiff, _) =>
              val totalPortfolioDiff: Portfolio = Monoid.combineAll(blockDiff.portfolios.values)
              totalPortfolioDiff.balance shouldBe 0
              totalPortfolioDiff.effectiveBalance shouldBe 0
              totalPortfolioDiff.assets.values.toSet shouldBe Set(0L)

              blockDiff.portfolios(exchange.sender).balance shouldBe exchange.buyMatcherFee + exchange.sellMatcherFee - exchange.fee
          }
        }
    }
  }

  def createExTx(buy: Order, sell: Order, price: Long, matcher: PrivateKeyAccount, ts: Long): Either[ValidationError, ExchangeTransaction] = {
    val mf     = buy.matcherFee
    val amount = math.min(buy.amount, sell.amount)
    ExchangeTransactionV1.create(
      matcher = matcher,
      buyOrder = buy.asInstanceOf[OrderV1],
      sellOrder = sell.asInstanceOf[OrderV1],
      price = price,
      amount = amount,
      buyMatcherFee = (BigInt(mf) * amount / buy.amount).toLong,
      sellMatcherFee = (BigInt(mf) * amount / sell.amount).toLong,
      fee = buy.matcherFee,
      timestamp = ts
    )
  }

  property("small fee cases") {
    val MatcherFee = 300000L
    val Ts         = 1000L

    val preconditions: Gen[(PrivateKeyAccount, PrivateKeyAccount, PrivateKeyAccount, GenesisTransaction, GenesisTransaction, IssueTransactionV1)] =
      for {
        buyer   <- accountGen
        seller  <- accountGen
        matcher <- accountGen
        ts      <- timestampGen
        gen1: GenesisTransaction = GenesisTransaction.create(buyer, ENOUGH_AMT, ts).explicitGet()
        gen2: GenesisTransaction = GenesisTransaction.create(seller, ENOUGH_AMT, ts).explicitGet()
        issue1: IssueTransactionV1 <- issueGen(seller)
      } yield (buyer, seller, matcher, gen1, gen2, issue1)

    forAll(preconditions, priceGen) {
      case ((buyer, seller, matcher, gen1, gen2, issue1), price) =>
        val assetPair = AssetPair(Some(issue1.id()), None)
        val buy       = Order.buy(buyer, matcher, assetPair, price, 1000000L, Ts, Ts + 1, MatcherFee)
        val sell      = Order.sell(seller, matcher, assetPair, price, 1L, Ts, Ts + 1, MatcherFee)
        val tx        = createExTx(buy, sell, price, matcher, Ts).explicitGet()
        assertDiffAndState(Seq(TestBlock.create(Seq(gen1, gen2, issue1))), TestBlock.create(Seq(tx)), fs) {
          case (blockDiff, state) =>
            blockDiff.portfolios(tx.sender).balance shouldBe tx.buyMatcherFee + tx.sellMatcherFee - tx.fee
            state.portfolio(tx.sender).balance shouldBe 0L
        }
    }
  }

  property("Not enough balance") {
    val MatcherFee = 300000L
    val Ts         = 1000L

    val preconditions: Gen[(PrivateKeyAccount, PrivateKeyAccount, PrivateKeyAccount, GenesisTransaction, GenesisTransaction, IssueTransactionV1)] =
      for {
        buyer   <- accountGen
        seller  <- accountGen
        matcher <- accountGen
        ts      <- timestampGen
        gen1: GenesisTransaction = GenesisTransaction.create(buyer, ENOUGH_AMT, ts).explicitGet()
        gen2: GenesisTransaction = GenesisTransaction.create(seller, ENOUGH_AMT, ts).explicitGet()
        issue1: IssueTransactionV1 <- issueGen(seller, fixedQuantity = Some(1000L))
      } yield (buyer, seller, matcher, gen1, gen2, issue1)

    forAll(preconditions, priceGen) {
      case ((buyer, seller, matcher, gen1, gen2, issue1), price) =>
        val assetPair = AssetPair(Some(issue1.id()), None)
        val buy       = Order.buy(buyer, matcher, assetPair, price, issue1.quantity + 1, Ts, Ts + 1, MatcherFee)
        val sell      = Order.sell(seller, matcher, assetPair, price, issue1.quantity + 1, Ts, Ts + 1, MatcherFee)
        val tx        = createExTx(buy, sell, price, matcher, Ts).explicitGet()
        assertDiffEi(Seq(TestBlock.create(Seq(gen1, gen2, issue1))), TestBlock.create(Seq(tx)), fs) { totalDiffEi =>
          inside(totalDiffEi) {
            case Left(TransactionValidationError(AccountBalanceError(errs), _)) =>
              errs should contain key seller.toAddress
          }
        }
    }
  }

  property("Diff for ExchangeTransaction works as expected and doesn't use rounding inside") {
    val MatcherFee = 300000L
    val Ts         = 1000L

    val preconditions: Gen[
      (PrivateKeyAccount, PrivateKeyAccount, PrivateKeyAccount, GenesisTransaction, GenesisTransaction, GenesisTransaction, IssueTransactionV1)] =
      for {
        buyer   <- accountGen
        seller  <- accountGen
        matcher <- accountGen
        ts      <- timestampGen
        gen1: GenesisTransaction = GenesisTransaction.create(buyer, ENOUGH_AMT, ts).explicitGet()
        gen2: GenesisTransaction = GenesisTransaction.create(seller, ENOUGH_AMT, ts).explicitGet()
        gen3: GenesisTransaction = GenesisTransaction.create(matcher, ENOUGH_AMT, ts).explicitGet()
        issue1: IssueTransactionV1 <- issueGen(buyer, fixedQuantity = Some(Long.MaxValue))
      } yield (buyer, seller, matcher, gen1, gen2, gen3, issue1)

    val (buyer, seller, matcher, gen1, gen2, gen3, issue1) = preconditions.sample.get
    val assetPair                                          = AssetPair(None, Some(issue1.id()))

    val buy  = Order.buy(buyer, matcher, assetPair, 238, 3100000000L, Ts, Ts + 1, MatcherFee, version = 1: Byte).asInstanceOf[OrderV1]
    val sell = Order.sell(seller, matcher, assetPair, 235, 425532L, Ts, Ts + 1, MatcherFee, version = 1: Byte).asInstanceOf[OrderV1]
    val tx = ExchangeTransactionV1
      .create(
        matcher = matcher,
        buyOrder = buy,
        sellOrder = sell,
        price = 238,
        amount = 425532,
        buyMatcherFee = 41,
        sellMatcherFee = 300000,
        fee = buy.matcherFee,
        timestamp = Ts
      )
      .explicitGet()

    assertDiffEi(Seq(TestBlock.create(Seq(gen1, gen2, gen3, issue1))), TestBlock.create(Seq(tx))) { totalDiffEi =>
      inside(totalDiffEi) {
        case Right(diff) =>
          import diff.portfolios
          portfolios(buyer).balance shouldBe (-41L + 425532L)
          portfolios(seller).balance shouldBe (-300000L - 425532L)
          portfolios(matcher).balance shouldBe (+41L + 300000L - tx.fee)
      }
    }
  }

  val fsV2 = createSettings(
    BlockchainFeatures.SmartAccounts       -> 0,
    BlockchainFeatures.SmartAccountTrading -> 0,
    BlockchainFeatures.SmartAssets         -> 0,
    BlockchainFeatures.FeeSponsorship      -> 0,
    BlockchainFeatures.FairPoS             -> 0
  )

  private def createSettings(preActivatedFeatures: (BlockchainFeature, Int)*): FunctionalitySettings =
    TestFunctionalitySettings.Enabled
      .copy(
        preActivatedFeatures = preActivatedFeatures.map { case (k, v) => k.id -> v }(collection.breakOut),
        blocksForFeatureActivation = 1,
        featureCheckBlocksPeriod = 1
      )

  property("Exchange transaction with scripted matcher needs extra fee") {
    val allValidP = smartTradePreconditions(
      scriptGen("Order", true),
      scriptGen("Order", true),
      scriptGen("ExchangeTransaction", true)
    )

    forAll(allValidP) {
      case (genesis, transfers, issueAndScripts, etx) =>
<<<<<<< HEAD
        val smallFee = CommonValidation.FeeConstants(ExchangeTransaction.typeId)
=======
        val smallFee = CommonValidation.ScriptExtraFee + FeeCalculator.FeeConstants(etx.builder.typeId) - 1

>>>>>>> 6c10c131
        val exchangeWithSmallFee = ExchangeTransactionV2
          .create(
            MATCHER,
            etx.buyOrder,
            etx.sellOrder,
            1000000,
            1000000,
            0,
            0,
            smallFee,
            etx.timestamp
          )
          .explicitGet()

        val preconBlocks = Seq(
          TestBlock.create(Seq(genesis)),
          TestBlock.create(transfers),
          TestBlock.create(issueAndScripts)
        )

        val blockWithEx = TestBlock.create(Seq(exchangeWithSmallFee))

        assertLeft(preconBlocks, blockWithEx, fsV2)("InsufficientFee")
    }
  }

  property("ExchangeTransactions valid if all scripts succeeds") {
    val allValidP = smartTradePreconditions(
      scriptGen("Order", true),
      scriptGen("Order", true),
      scriptGen("ExchangeTransaction", true)
    )

    forAll(allValidP) {
      case (genesis, transfers, issueAndScripts, exchangeTx) =>
        val preconBlocks = Seq(
          TestBlock.create(Seq(genesis)),
          TestBlock.create(transfers),
          TestBlock.create(issueAndScripts)
        )
        assertDiffEi(preconBlocks, TestBlock.create(Seq(exchangeTx)), fsV2) { diff =>
          diff.isRight shouldBe true
        }
    }
  }

  property("ExchangeTransactions invalid if buyer scripts fails") {
    val failedOrderScript = smartTradePreconditions(
      scriptGen("Order", false),
      scriptGen("Order", true),
      scriptGen("ExchangeTransaction", true)
    )

    forAll(failedOrderScript) {
      case (genesis, transfers, issueAndScripts, exchangeTx) =>
        val preconBlocks = Seq(TestBlock.create(Seq(genesis)), TestBlock.create(transfers), TestBlock.create(issueAndScripts))
        assertLeft(preconBlocks, TestBlock.create(Seq(exchangeTx)), fsV2)("TransactionNotAllowedByScript")
    }
  }

  property("ExchangeTransactions invalid if seller scripts fails") {
    val failedOrderScript = smartTradePreconditions(
      scriptGen("Order", true),
      scriptGen("Order", false),
      scriptGen("ExchangeTransaction", true)
    )

    forAll(failedOrderScript) {
      case (genesis, transfers, issueAndScripts, exchangeTx) =>
        val preconBlocks = Seq(TestBlock.create(Seq(genesis)), TestBlock.create(transfers), TestBlock.create(issueAndScripts))
        assertLeft(preconBlocks, TestBlock.create(Seq(exchangeTx)), fsV2)("TransactionNotAllowedByScript")
    }
  }

  property("ExchangeTransactions invalid if matcher script fails") {
    val failedMatcherScript = smartTradePreconditions(
      scriptGen("Order", true),
      scriptGen("Order", true),
      scriptGen("ExchangeTransaction", false)
    )

    forAll(failedMatcherScript) {
      case (genesis, transfers, issueAndScripts, exchangeTx) =>
        val preconBlocks = Seq(TestBlock.create(Seq(genesis)), TestBlock.create(transfers), TestBlock.create(issueAndScripts))
        assertLeft(preconBlocks, TestBlock.create(Seq(exchangeTx)), fsV2)("TransactionNotAllowedByScript")
    }
  }

  property("ExchangeTransaction invalid if order signature invalid") {
    val exchangeWithV2Tx =
      simpleTradePreconditions
        .filter(_._5.version == 2)

    forAll(exchangeWithV2Tx) {
      case (gen1, gen2, issue1, issue2, exchange) =>
        val exchangeWithResignedOrder = exchange match {
          case e1 @ ExchangeTransactionV1(bo, so, _, _, _, _, _, _, _) =>
            val newSig = ByteStr(crypto.sign(so.senderPublicKey.publicKey, bo.bodyBytes()))
            e1.copy(buyOrder = bo.updateProofs(Proofs(Seq(newSig))).asInstanceOf[OrderV1])
          case e2 @ ExchangeTransactionV2(bo, so, _, _, _, _, _, _, _) =>
            val newSig = ByteStr(crypto.sign(bo.senderPublicKey.publicKey, so.bodyBytes()))
            e2.copy(sellOrder = so.updateProofs(Proofs(Seq(newSig))))
        }

        val preconBlocks = Seq(
          TestBlock.create(Seq(gen1, gen2)),
          TestBlock.create(Seq(issue1, issue2))
        )

        val blockWithExchange = TestBlock.create(Seq(exchangeWithResignedOrder))

        assertLeft(preconBlocks, blockWithExchange, fs)("Script doesn't exist and proof doesn't validate as signature")
    }
  }

  property("ExchangeTransaction invalid if order contains more than one proofs") {
    val exchangeWithV2Tx =
      simpleTradePreconditions
        .filter(_._5.version == 2)

    forAll(exchangeWithV2Tx) {
      case (gen1, gen2, issue1, issue2, exchange) =>
        val newProofs = Proofs(
          Seq(
            ByteStr(crypto.sign(exchange.sender.publicKey, exchange.sellOrder.bodyBytes())),
            ByteStr(crypto.sign(exchange.sellOrder.senderPublicKey.publicKey, exchange.sellOrder.bodyBytes()))
          )
        )

        val exchangeWithResignedOrder = exchange match {
          case e1 @ ExchangeTransactionV1(_, so, _, _, _, _, _, _, _) =>
            e1.copy(buyOrder = so.updateProofs(newProofs).asInstanceOf[OrderV1])
          case e2 @ ExchangeTransactionV2(_, so, _, _, _, _, _, _, _) =>
            e2.copy(buyOrder = so.updateProofs(newProofs))
        }

        val preconBlocks = Seq(
          TestBlock.create(Seq(gen1, gen2)),
          TestBlock.create(Seq(issue1, issue2))
        )

        val blockWithExchange = TestBlock.create(Seq(exchangeWithResignedOrder))

        assertLeft(preconBlocks, blockWithExchange, fs)("Script doesn't exist and proof doesn't validate as signature")
    }
  }

  def scriptGen(caseType: String, v: Boolean): String = {
    s"""
       |match tx {
       | case o: $caseType => $v
       | case _ => ${!v}
       |}
      """.stripMargin
  }

  def changeOrderSignature(signWith: Array[Byte], o: Order): Order = {
    lazy val newProofs = Proofs(Seq(ByteStr(crypto.sign(signWith, o.bodyBytes()))))

    o match {
      case o1 @ OrderV1(_, _, _, _, _, _, _, _, _, _) =>
        o1.copy(proofs = newProofs)
      case o2 @ OrderV2(_, _, _, _, _, _, _, _, _, _) =>
        o2.copy(proofs = newProofs)
    }
  }

  def changeTxSignature(signWith: Array[Byte], et: ExchangeTransaction): ExchangeTransaction = {
    lazy val newSignature = ByteStr(crypto.sign(signWith, et.bodyBytes()))
    lazy val newProofs    = Proofs(Seq(newSignature))

    et match {
      case e1 @ ExchangeTransactionV1(_, _, _, _, _, _, _, _, _) =>
        e1.copy(signature = newSignature)

      case e2 @ ExchangeTransactionV2(_, _, _, _, _, _, _, _, _) =>
        e2.copy(proofs = newProofs)
    }
  }

  def compile(scriptText: String, ctx: CompilerContext): Either[String, (Script, Long)] = {
    val compiler = new CompilerV1(ctx)

    val directives = DirectiveParser(scriptText)

    val scriptWithoutDirectives =
      scriptText.lines
        .filter(str => !str.contains("{-#"))
        .mkString("\n")

    for {
      expr       <- compiler.compile(scriptWithoutDirectives, directives)
      script     <- ScriptV1(expr)
      complexity <- ScriptEstimator(ctx.varDefs.keySet, functionCosts, expr)
    } yield (script, complexity)
  }

  def smartTradePreconditions(buyerScriptSrc: String,
                              sellerScriptSrc: String,
                              txScript: String): Gen[(GenesisTransaction, List[TransferTransaction], List[Transaction], ExchangeTransaction)] = {
    val enoughFee = 100000000

    val txScriptCompiled = ScriptCompiler(txScript).explicitGet()._1

    val sellerScript = Some(ScriptCompiler(sellerScriptSrc).explicitGet()._1)
    val buyerScript  = Some(ScriptCompiler(buyerScriptSrc).explicitGet()._1)

    val chainId = AddressScheme.current.chainId

    for {
      buyer  <- accountGen
      seller <- accountGen
      ts     <- timestampGen
      genesis = GenesisTransaction.create(MATCHER, Long.MaxValue, ts).explicitGet()
      tr1     = createWavesTransfer(MATCHER, buyer.toAddress, Long.MaxValue / 3, enoughFee, ts + 1).explicitGet()
      tr2     = createWavesTransfer(MATCHER, seller.toAddress, Long.MaxValue / 3, enoughFee, ts + 2).explicitGet()
      asset1 = IssueTransactionV2
        .selfSigned(2: Byte, chainId, buyer, "Asset#1".getBytes, "".getBytes, 1000000, 8, false, None, enoughFee, ts + 3)
        .explicitGet()
      asset2 = IssueTransactionV2
        .selfSigned(2: Byte, chainId, seller, "Asset#2".getBytes, "".getBytes, 1000000, 8, false, None, enoughFee, ts + 4)
        .explicitGet()
      setMatcherScript = SetScriptTransaction
        .selfSigned(1: Byte, MATCHER, Some(txScriptCompiled), enoughFee, ts + 5)
        .explicitGet()
      setSellerScript = SetScriptTransaction
        .selfSigned(1: Byte, seller, sellerScript, enoughFee, ts + 6)
        .explicitGet()
      setBuyerScript = SetScriptTransaction
        .selfSigned(1: Byte, buyer, buyerScript, enoughFee, ts + 7)
        .explicitGet()
      assetPair = AssetPair(Some(asset1.id()), Some(asset2.id()))
      o1 <- Gen.oneOf(
        OrderV1.buy(seller, MATCHER, assetPair, 1000000, 1000000, ts + 8, ts + 10000, enoughFee),
        OrderV2.buy(seller, MATCHER, assetPair, 1000000, 1000000, ts + 8, ts + 10000, enoughFee)
      )
      o2 <- Gen.oneOf(
        OrderV1.sell(buyer, MATCHER, assetPair, 1000000, 1000000, ts + 9, ts + 10000, enoughFee),
        OrderV2.sell(buyer, MATCHER, assetPair, 1000000, 1000000, ts + 9, ts + 10000, enoughFee)
      )
      exchangeTx = {
        ExchangeTransactionV2
          .create(MATCHER, o1, o2, 1000000, 1000000, enoughFee, enoughFee, enoughFee, ts + 10)
          .explicitGet()
      }
    } yield (genesis, List(tr1, tr2), List(asset1, asset2, setMatcherScript, setSellerScript, setBuyerScript), exchangeTx)
  }

  val simpleTradePreconditions: Gen[(GenesisTransaction, GenesisTransaction, IssueTransaction, IssueTransaction, ExchangeTransaction)] = for {
    buyer  <- accountGen
    seller <- accountGen
    ts     <- timestampGen
    gen1: GenesisTransaction = GenesisTransaction.create(buyer, ENOUGH_AMT, ts).explicitGet()
    gen2: GenesisTransaction = GenesisTransaction.create(seller, ENOUGH_AMT, ts).explicitGet()
    issue1: IssueTransaction <- issueReissueBurnGeneratorP(ENOUGH_AMT, seller).map(_._1).retryUntil(_.script.isEmpty)
    issue2: IssueTransaction <- issueReissueBurnGeneratorP(ENOUGH_AMT, buyer).map(_._1).retryUntil(_.script.isEmpty)
    maybeAsset1              <- Gen.option(issue1.id())
    maybeAsset2              <- Gen.option(issue2.id()) suchThat (x => x != maybeAsset1)
    exchange                 <- exchangeGeneratorP(buyer, seller, maybeAsset1, maybeAsset2)
  } yield (gen1, gen2, issue1, issue2, exchange)

}<|MERGE_RESOLUTION|>--- conflicted
+++ resolved
@@ -245,12 +245,7 @@
 
     forAll(allValidP) {
       case (genesis, transfers, issueAndScripts, etx) =>
-<<<<<<< HEAD
-        val smallFee = CommonValidation.FeeConstants(ExchangeTransaction.typeId)
-=======
-        val smallFee = CommonValidation.ScriptExtraFee + FeeCalculator.FeeConstants(etx.builder.typeId) - 1
-
->>>>>>> 6c10c131
+        val smallFee = CommonValidation.ScriptExtraFee + CommonValidation.FeeConstants(ExchangeTransaction.typeId)
         val exchangeWithSmallFee = ExchangeTransactionV2
           .create(
             MATCHER,
