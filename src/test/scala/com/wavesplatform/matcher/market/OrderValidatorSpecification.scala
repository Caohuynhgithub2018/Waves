--- conflicted
+++ resolved
@@ -12,16 +12,13 @@
 import com.wavesplatform.matcher.{MatcherSettings, MatcherTestData}
 import com.wavesplatform.settings.Constants
 import com.wavesplatform.state.diffs.produce
-<<<<<<< HEAD
+import com.wavesplatform.state.{AssetDescription, Blockchain, ByteStr, LeaseBalance, Portfolio}
+import com.wavesplatform.transaction.assets.exchange.{AssetPair, Order}
 import com.wavesplatform.state.{Blockchain, ByteStr, LeaseBalance, Portfolio}
 import com.wavesplatform.transaction.Proofs
 import com.wavesplatform.transaction.assets.exchange.{AssetPair, Order, OrderType, OrderV2}
 import com.wavesplatform.transaction.smart.script.ScriptCompiler
 import com.wavesplatform.transaction.smart.script.v1.ScriptV1
-=======
-import com.wavesplatform.state.{AssetDescription, Blockchain, ByteStr, LeaseBalance, Portfolio}
-import com.wavesplatform.transaction.assets.exchange.{AssetPair, Order}
->>>>>>> d8fa8678
 import com.wavesplatform.utils.randomBytes
 import com.wavesplatform.{TestTime, WithDB}
 import org.scalacheck.Gen
@@ -42,8 +39,6 @@
   private val pairWavesBtc = AssetPair(None, Some(wbtc))
   private val defaultTs    = 1000
 
-<<<<<<< HEAD
-=======
   (bc.assetDescription _).when(wbtc).returns(mkAssetDescritpion(8)).anyNumberOfTimes()
 
   private def portfolioTest(p: Portfolio)(f: OrderValidator => Any): Unit = {
@@ -58,7 +53,6 @@
     f(new OrderValidator(db, bc, _ => defaultPortfolio, Right(_), matcherSettings, MatcherAccount, ntpTime))
   }
 
->>>>>>> d8fa8678
   private val defaultPortfolio = Portfolio(0, LeaseBalance.empty, Map(wbtc -> 10 * Constants.UnitsInWave))
 
   "OrderValidator" should {
@@ -94,7 +88,6 @@
       "sender's address is blacklisted" in settingsTest(matcherSettings.copy(blacklistedAddresses = Set(blacklistedAccount.toAddress))) { ov =>
         val o = newBuyOrder(blacklistedAccount)
         ov.validateNewOrder(o) shouldBe Left("Invalid address")
-<<<<<<< HEAD
       }
 
       "sender's address has a script, but trading from smart accounts hasn't been activated" in forAll(accountGen) { scripted =>
@@ -105,8 +98,6 @@
 
         val ov = new OrderValidator(db, bc, _ => defaultPortfolio, Right(_), matcherSettings, MatcherAccount, ntpTime)
         ov.validateNewOrder(newBuyOrder(scripted)) should produce("Trading on scripted account isn't allowed yet")
-=======
->>>>>>> d8fa8678
       }
 
       "sender's address has a script returning FALSE" in forAll(accountGen) { scripted =>
@@ -128,14 +119,6 @@
         ov.validateNewOrder(signed) shouldBe Left("Order expiration should be > 1 min")
       }
 
-<<<<<<< HEAD
-      "order signature is invalid" in {
-        val bc = stub[Blockchain]
-        val o  = newBuyOrder.updateProofs(Proofs(List(ByteStr(new Array[Byte](32)))))
-        (bc.accountScript _).when(o.senderPublicKey.toAddress).returns(None)
-        val ov = new OrderValidator(db, bc, _ => defaultPortfolio, Right(_), matcherSettings, MatcherAccount, ntpTime)
-        ov.validateNewOrder(o) should produce("Script doesn't exist and proof doesn't validate as signature")
-=======
       "amount is invalid" in test { ov =>
         val pk       = PrivateKeyAccount(randomBytes())
         val unsigned = newBuyOrder(pk)
@@ -145,7 +128,6 @@
 
       "order signature is invalid" in test { ov =>
         ov.validateNewOrder(newBuyOrder.copy(signature = Array.emptyByteArray)) shouldBe Left("Invalid signature")
->>>>>>> d8fa8678
       }
 
       "default ts - drift > its for new users" in portfolioTest(defaultPortfolio) { (ov, _) =>
