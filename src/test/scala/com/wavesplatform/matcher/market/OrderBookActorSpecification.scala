--- conflicted
+++ resolved
@@ -485,20 +485,10 @@
         val actor        = createOrderBookActor(historyActor.ref)
 
         val order = buy(pair, 1, 1)
-<<<<<<< HEAD
-        actor ! CancelOrder(pair, order.senderPublicKey, order.id())
-
-        val unexpectedOrder = buy(pair, 1, 2)
-        actor.tell(
-          CancelOrder(pair, unexpectedOrder.senderPublicKey, unexpectedOrder.id()),
-          historyActor.ref
-        )
-=======
         actor ! CancelOrder(order.id())
 
         val unexpectedOrder = buy(pair, 1, 2)
         actor.tell(CancelOrder(unexpectedOrder.id()), historyActor.ref)
->>>>>>> 058586ec
         expectNoMsg()
       }
     }
