--- conflicted
+++ resolved
@@ -55,13 +55,8 @@
 
   "MatcherActor" should {
 
-<<<<<<< HEAD
-    "accept orders with wrong AssetPair" in {
+    "AssetPair with same assets" in {
       def sameAssetsOrder(): Order = Order.apply(PrivateKeyAccount("123".getBytes()), MatcherAccount,
-        Some.apply("asset1".getBytes), Some.apply("asset1".getBytes), 100000000L, 100L, 1L, 1000L, 100000L)
-=======
-    "AssetPair with same assets" in {
-      def sameAssetsOrder(): Order = Order.apply(new PrivateKeyAccount("123".getBytes()), MatcherAccount,
         AssetPair(Some.apply("asset1".getBytes), Some.apply("asset1".getBytes)), OrderType.BUY,
         100000000L, 100L, 1L, 1000L, 100000L)
 
@@ -101,10 +96,9 @@
     }
 
     "accept orders with AssetPair with same assets" in {
-      def sameAssetsOrder(): Order = Order.apply(new PrivateKeyAccount("123".getBytes()), MatcherAccount,
+      def sameAssetsOrder(): Order = Order.apply(PrivateKeyAccount("123".getBytes()), MatcherAccount,
         AssetPair(Some.apply("asset1".getBytes), Some.apply("asset1".getBytes)), OrderType.BUY,
         100000000L, 100L, 1L, 1000L, 100000L)
->>>>>>> 21333ac4
 
       val invalidOrder = sameAssetsOrder()
       actor ! invalidOrder
