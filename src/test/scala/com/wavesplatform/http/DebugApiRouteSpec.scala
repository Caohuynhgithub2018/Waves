--- conflicted
+++ resolved
@@ -10,11 +10,7 @@
   private val wavesSettings = WavesSettings.fromConfig(sampleConfig)
   private val configObject  = sampleConfig.root()
   private val route =
-<<<<<<< HEAD
-    DebugApiRoute(wavesSettings.restAPISettings, null, null, null, null, null, null, null, null, null, null, null, null, configObject).route
-=======
-    DebugApiRoute(wavesSettings, null, null, null, null, null, null, null, null, null, null, null, null, null, configObject).route
->>>>>>> f654ee4f
+    DebugApiRoute(wavesSettings, null, null, null, null, null, null, null, null, null, null, null, null, configObject).route
 
   routePath("/configInfo") - {
     "requires api-key header" in {
