--- conflicted
+++ resolved
@@ -839,7 +839,6 @@
     )
   }
 
-<<<<<<< HEAD
   property("if expressions") {
     parseOne("if (10 < 15) then true else false") shouldBe IF(
       0,
@@ -876,9 +875,8 @@
     )
   }
 
-=======
   property("underscore in numbers") {
     parseOne("100_000_000") shouldBe CONST_LONG(0, 11, 100000000)
   }
->>>>>>> d73a8221
+
 }