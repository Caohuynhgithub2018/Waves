package com.wavesplatform.it.sync.matcher

import com.typesafe.config.Config
import com.wavesplatform.it.api.SyncHttpApi._
import com.wavesplatform.it.api.SyncMatcherHttpApi._
import com.wavesplatform.it.api.{AssetDecimalsInfo, LevelResponse}
import com.wavesplatform.it.matcher.MatcherSuiteBase
import com.wavesplatform.it.sync._
import com.wavesplatform.it.util._
import com.wavesplatform.state.ByteStr
import com.wavesplatform.transaction.assets.exchange.{AssetPair, Order, OrderType}

import scala.concurrent.duration._
import scala.util.Random
import com.wavesplatform.it.sync.matcher.config.MatcherDefaultConfig._

class MatcherTestSuite extends MatcherSuiteBase {
  private val aliceSellAmount                     = 500
  private val exTxFee                             = 300000
  private val amountAssetName                     = "AliceCoin"
  private val AssetQuantity                       = 1000
  private val aliceCoinDecimals: Byte             = 0
  override protected def nodeConfigs: Seq[Config] = Configs

  private def orderVersion = (Random.nextInt(2) + 1).toByte

  "Check cross ordering between Alice and Bob " - {
    // Alice issues new asset
    val aliceAsset = aliceNode
      .issue(aliceAcc.address, amountAssetName, "AliceCoin for matcher's tests", AssetQuantity, aliceCoinDecimals, reissuable = false, issueFee, 2)
      .id
    nodes.waitForHeightAriseAndTxPresent(aliceAsset)

    val aliceWavesPair = AssetPair(ByteStr.decodeBase58(aliceAsset).toOption, None)

<<<<<<< HEAD
    val order1 =
      matcherNode.placeOrder(aliceAcc, aliceWavesPair, OrderType.SELL, 2.waves * Order.PriceConstant, aliceSellAmount, orderVersion, 2.minutes)
=======
    val order1         = matcherNode.prepareOrder(aliceNode, aliceWavesPair, OrderType.SELL, aliceSellAmount, 2.waves * Order.PriceConstant, 2.minutes)
    val order1Response = matcherNode.placeOrder(order1)

    "can't place an order with the same timestamp" in {
      val order2 = Order.sign(order1.copy(amount = order1.amount + 1), aliceNode.privateKey)
      matcherNode.expectIncorrectOrderPlacement(order2, 400, "OrderRejected") shouldBe true
    }
>>>>>>> 70eef129

    "assert addresses balances" in {
      aliceNode.assertAssetBalance(aliceAcc.address, aliceAsset, AssetQuantity)
      matcherNode.assertAssetBalance(matcherAcc.address, aliceAsset, 0)
      bobNode.assertAssetBalance(bobAcc.address, aliceAsset, 0)
    }

    "matcher should respond with Public key" in {
      matcherNode.matcherGet("/matcher").getResponseBody.stripPrefix("\"").stripSuffix("\"") shouldBe matcherNode.publicKeyStr
    }

    "get opened trading markets" in {
      val openMarkets = matcherNode.tradingMarkets()
      openMarkets.markets.size shouldBe 1
      val markets = openMarkets.markets.head

      markets.amountAssetName shouldBe amountAssetName
      markets.amountAssetInfo shouldBe Some(AssetDecimalsInfo(aliceCoinDecimals))

      markets.priceAssetName shouldBe "WAVES"
      markets.priceAssetInfo shouldBe Some(AssetDecimalsInfo(8))
    }

    "sell order could be placed correctly" - {
      "alice places sell order" in {
        order1Response.status shouldBe "OrderAccepted"

        // Alice checks that the order in order book
        matcherNode.waitOrderStatus(aliceWavesPair, order1Response.message.id, "Accepted")

        // Alice check that order is correct
        val orders = matcherNode.orderBook(aliceWavesPair)
        orders.asks.head.amount shouldBe aliceSellAmount
        orders.asks.head.price shouldBe 2.waves * Order.PriceConstant
      }

      "frozen amount should be listed via matcherBalance REST endpoint" in {
        matcherNode.reservedBalance(aliceAcc) shouldBe Map(aliceAsset -> aliceSellAmount)

        matcherNode.reservedBalance(bobAcc) shouldBe Map()
      }

      "and should be listed by trader's publiс key via REST" in {
<<<<<<< HEAD
        matcherNode.fullOrderHistory(aliceAcc).map(_.id) should contain(order1.message.id)
=======
        matcherNode.fullOrderHistory(aliceNode).map(_.id) should contain(order1Response.message.id)
>>>>>>> 70eef129
      }

      "and should match with buy order" in {
        val bobBalance     = bobNode.accountBalances(bobAcc.address)._1
        val matcherBalance = matcherNode.accountBalances(matcherNode.address)._1
        val aliceBalance   = aliceNode.accountBalances(aliceAcc.address)._1

        // Bob places a buy order
<<<<<<< HEAD
        val order2 = matcherNode.placeOrder(bobAcc, aliceWavesPair, OrderType.BUY, 2.waves * Order.PriceConstant, 200, orderVersion)
=======
        val order2 = matcherNode.placeOrder(bobNode, aliceWavesPair, OrderType.BUY, 200, 2.waves * Order.PriceConstant)
>>>>>>> 70eef129
        order2.status shouldBe "OrderAccepted"

        matcherNode.waitOrderStatus(aliceWavesPair, order1Response.message.id, "PartiallyFilled")
        matcherNode.waitOrderStatus(aliceWavesPair, order2.message.id, "Filled")

        matcherNode.orderHistoryByPair(bobAcc, aliceWavesPair).map(_.id) should contain(order2.message.id)
        matcherNode.fullOrderHistory(bobAcc).map(_.id) should contain(order2.message.id)

        nodes.waitForHeightArise()

        // Bob checks that asset on his balance
        bobNode.assertAssetBalance(bobAcc.address, aliceAsset, 200)

        // Alice checks that part of her order still in the order book
        val orders = matcherNode.orderBook(aliceWavesPair)
        orders.asks.head.amount shouldBe 300
        orders.asks.head.price shouldBe 2.waves * Order.PriceConstant

        // Alice checks that she sold some assets
        aliceNode.assertAssetBalance(aliceAcc.address, aliceAsset, 800)

        // Bob checks that he spent some Waves
        val updatedBobBalance = bobNode.accountBalances(bobAcc.address)._1
        updatedBobBalance shouldBe (bobBalance - 2.waves * 200 - matcherFee)

        // Alice checks that she received some Waves
        val updatedAliceBalance = aliceNode.accountBalances(aliceAcc.address)._1
        updatedAliceBalance shouldBe (aliceBalance + 2.waves * 200 - (matcherFee * 200.0 / 500.0).toLong)

        // Matcher checks that it earn fees
        val updatedMatcherBalance = matcherNode.accountBalances(matcherNode.address)._1
        updatedMatcherBalance shouldBe (matcherBalance + matcherFee + (matcherFee * 200.0 / 500.0).toLong - exTxFee)
      }

      "request activeOnly orders" in {
<<<<<<< HEAD
        val aliceOrders = matcherNode.activeOrderHistory(aliceAcc)
        aliceOrders.map(_.id) shouldBe Seq(order1.message.id)
        val bobOrders = matcherNode.activeOrderHistory(bobAcc)
=======
        val aliceOrders = matcherNode.activeOrderHistory(aliceNode)
        aliceOrders.map(_.id) shouldBe Seq(order1Response.message.id)
        val bobOrders = matcherNode.activeOrderHistory(bobNode)
>>>>>>> 70eef129
        bobOrders.map(_.id) shouldBe Seq()
      }

      "submitting sell orders should check availability of asset" in {
        // Bob trying to place order on more assets than he has - order rejected
<<<<<<< HEAD
        val badOrder =
          matcherNode.prepareOrder(bobAcc, aliceWavesPair, OrderType.SELL, (19.waves / 10.0 * Order.PriceConstant).toLong, 300, orderVersion)
        matcherNode.expectIncorrectOrderPlacement(badOrder, 400, "OrderRejected") should be(true)

        // Bob places order on available amount of assets - order accepted
        val order3 =
          matcherNode.placeOrder(bobAcc, aliceWavesPair, OrderType.SELL, (19.waves / 10.0 * Order.PriceConstant).toLong, 150, orderVersion)
=======
        val badOrder = matcherNode.prepareOrder(bobNode, aliceWavesPair, OrderType.SELL, 300, (19.waves / 10.0 * Order.PriceConstant).toLong)
        matcherNode.expectIncorrectOrderPlacement(badOrder, 400, "OrderRejected") should be(true)

        // Bob places order on available amount of assets - order accepted
        val order3 = matcherNode.placeOrder(bobNode, aliceWavesPair, OrderType.SELL, 150, (19.waves / 10.0 * Order.PriceConstant).toLong)
>>>>>>> 70eef129
        order3.status should be("OrderAccepted")

        // Bob checks that the order in the order book
        val orders = matcherNode.orderBook(aliceWavesPair)
        orders.asks should contain(LevelResponse(150, 19.waves / 10 * Order.PriceConstant))
      }

      "buy order should match on few price levels" in {
        val matcherBalance = matcherNode.accountBalances(matcherNode.address)._1
        val aliceBalance   = aliceNode.accountBalances(aliceAcc.address)._1
        val bobBalance     = bobNode.accountBalances(bobAcc.address)._1

        // Alice places a buy order
<<<<<<< HEAD
        val order4 =
          matcherNode.placeOrder(aliceAcc, aliceWavesPair, OrderType.BUY, (21.waves / 10.0 * Order.PriceConstant).toLong, 350, orderVersion)
=======
        val order4 = matcherNode.placeOrder(aliceNode, aliceWavesPair, OrderType.BUY, 350, (21.waves / 10.0 * Order.PriceConstant).toLong)
>>>>>>> 70eef129
        order4.status should be("OrderAccepted")

        // Where were 2 sells that should fulfill placed order
        matcherNode.waitOrderStatus(aliceWavesPair, order4.message.id, "Filled")

        // Check balances
        nodes.waitForHeightArise()
        aliceNode.assertAssetBalance(aliceAcc.address, aliceAsset, 950)
        bobNode.assertAssetBalance(bobAcc.address, aliceAsset, 50)

        val updatedMatcherBalance = matcherNode.accountBalances(matcherNode.address)._1
        updatedMatcherBalance should be(
          matcherBalance - 2 * exTxFee + matcherFee + (matcherFee * 150.0 / 350.0).toLong + (matcherFee * 200.0 / 350.0).toLong + (matcherFee * 200.0 / 500.0).toLong)

        val updatedBobBalance = bobNode.accountBalances(bobAcc.address)._1
        updatedBobBalance should be(bobBalance - matcherFee + 150 * (19.waves / 10.0).toLong)

        val updatedAliceBalance = aliceNode.accountBalances(aliceAcc.address)._1
        updatedAliceBalance should be(
          aliceBalance - (matcherFee * 200.0 / 350.0).toLong - (matcherFee * 150.0 / 350.0).toLong - (matcherFee * 200.0 / 500.0).toLong - (19.waves / 10.0).toLong * 150)
      }

      "order could be canceled and resubmitted again" in {
        // Alice cancels the very first order (100 left)
<<<<<<< HEAD
        val status1 = matcherNode.cancelOrder(aliceAcc, aliceWavesPair, Some(order1.message.id))
=======
        val status1 = matcherNode.cancelOrder(aliceNode, aliceWavesPair, Some(order1Response.message.id))
>>>>>>> 70eef129
        status1.status should be("OrderCanceled")

        // Alice checks that the order book is empty
        val orders1 = matcherNode.orderBook(aliceWavesPair)
        orders1.asks.size should be(0)
        orders1.bids.size should be(0)

        // Alice places a new sell order on 100
        val order4 =
<<<<<<< HEAD
          matcherNode.placeOrder(aliceAcc, aliceWavesPair, OrderType.SELL, 2.waves * Order.PriceConstant, 100, orderVersion)
=======
          matcherNode.placeOrder(aliceNode, aliceWavesPair, OrderType.SELL, 100, 2.waves * Order.PriceConstant)
>>>>>>> 70eef129
        order4.status should be("OrderAccepted")

        // Alice checks that the order is in the order book
        val orders2 = matcherNode.orderBook(aliceWavesPair)
        orders2.asks should contain(LevelResponse(100, 20.waves / 10 * Order.PriceConstant))
      }

      "buy order should execute all open orders and put remaining in order book" in {
        val matcherBalance = matcherNode.accountBalances(matcherNode.address)._1
        val aliceBalance   = aliceNode.accountBalances(aliceAcc.address)._1
        val bobBalance     = bobNode.accountBalances(bobAcc.address)._1

        // Bob places buy order on amount bigger then left in sell orders
<<<<<<< HEAD
        val order5 = matcherNode.placeOrder(bobAcc, aliceWavesPair, OrderType.BUY, 2.waves * Order.PriceConstant, 130, orderVersion)
=======
        val order5 = matcherNode.placeOrder(bobNode, aliceWavesPair, OrderType.BUY, 130, 2.waves * Order.PriceConstant)
>>>>>>> 70eef129
        order5.status should be("OrderAccepted")

        // Check that the order is partially filled
        matcherNode.waitOrderStatus(aliceWavesPair, order5.message.id, "PartiallyFilled")

        // Check that remaining part of the order is in the order book
        val orders = matcherNode.orderBook(aliceWavesPair)
        orders.bids should contain(LevelResponse(30, 2.waves * Order.PriceConstant))

        // Check balances
        nodes.waitForHeightArise()
        aliceNode.assertAssetBalance(aliceAcc.address, aliceAsset, 850)
        bobNode.assertAssetBalance(bobAcc.address, aliceAsset, 150)

        val updatedMatcherBalance = matcherNode.accountBalances(matcherNode.address)._1
        updatedMatcherBalance should be(matcherBalance - exTxFee + matcherFee + (matcherFee * 100.0 / 130.0).toLong)

        val updatedBobBalance = bobNode.accountBalances(bobAcc.address)._1
        updatedBobBalance should be(bobBalance - (matcherFee * 100.0 / 130.0).toLong - 100 * 2.waves)

        val updatedAliceBalance = aliceNode.accountBalances(aliceAcc.address)._1
        updatedAliceBalance should be(aliceBalance - matcherFee + 2.waves * 100)
      }

      "market status" in {
        val resp = matcherNode.marketStatus(aliceWavesPair)

        resp.lastPrice shouldBe Some(2.waves * Order.PriceConstant)
        resp.lastSide shouldBe Some("buy") // Same type as order5
        resp.bid shouldBe Some(2.waves * Order.PriceConstant)
        resp.bidAmount shouldBe Some(30)
        resp.ask shouldBe None
        resp.askAmount shouldBe None
      }

      "request order book for blacklisted pair" in {
        val f = matcherNode.matcherGetStatusCode(s"/matcher/orderbook/$ForbiddenAssetId/WAVES", 404)
        f.message shouldBe s"Invalid Asset ID: $ForbiddenAssetId"
      }

      "should consider UTX pool when checking the balance" in {
        // Bob issues new asset
        val bobAssetQuantity = 10000
        val bobAssetName     = "BobCoin"
        val bobAsset         = bobNode.issue(bobAcc.address, bobAssetName, "Bob's asset", bobAssetQuantity, 0, false, issueFee, 2).id
        nodes.waitForHeightAriseAndTxPresent(bobAsset)

        aliceNode.assertAssetBalance(aliceAcc.address, bobAsset, 0)
        matcherNode.assertAssetBalance(matcherAcc.address, bobAsset, 0)
        bobNode.assertAssetBalance(bobAcc.address, bobAsset, bobAssetQuantity)
        val bobWavesPair = AssetPair(ByteStr.decodeBase58(bobAsset).toOption, None)

<<<<<<< HEAD
        def bobOrder = matcherNode.prepareOrder(bobAcc, bobWavesPair, OrderType.SELL, 1.waves * Order.PriceConstant, bobAssetQuantity, orderVersion)
=======
        def bobOrder = matcherNode.prepareOrder(bobNode, bobWavesPair, OrderType.SELL, bobAssetQuantity, 1.waves * Order.PriceConstant)
>>>>>>> 70eef129

        val order6 = matcherNode.placeOrder(bobOrder)
        matcherNode.waitOrderStatus(bobWavesPair, order6.message.id, "Accepted")

        // Alice wants to buy all Bob's assets for 1 Wave
        val order7 =
<<<<<<< HEAD
          matcherNode.placeOrder(aliceAcc, bobWavesPair, OrderType.BUY, 1.waves * Order.PriceConstant, bobAssetQuantity, orderVersion)
=======
          matcherNode.placeOrder(aliceNode, bobWavesPair, OrderType.BUY, bobAssetQuantity, 1.waves * Order.PriceConstant)
>>>>>>> 70eef129
        matcherNode.waitOrderStatus(bobWavesPair, order7.message.id, "Filled")

        // Bob tries to do the same operation, but at now he have no assets
        matcherNode.expectIncorrectOrderPlacement(bobOrder, 400, "OrderRejected")
      }

      "trader can buy waves for assets with order without having waves" in {
        // Bob issues new asset
        val bobAssetQuantity = 10000
        val bobAssetName     = "BobCoin2"
        val bobAsset         = bobNode.issue(bobAcc.address, bobAssetName, "Bob's asset", bobAssetQuantity, 0, false, issueFee, 2).id
        nodes.waitForHeightAriseAndTxPresent(bobAsset)

        val bobWavesPair = AssetPair(
          amountAsset = ByteStr.decodeBase58(bobAsset).toOption,
          priceAsset = None
        )

        aliceNode.assertAssetBalance(aliceAcc.address, bobAsset, 0)
        matcherNode.assertAssetBalance(matcherAcc.address, bobAsset, 0)
        bobNode.assertAssetBalance(bobAcc.address, bobAsset, bobAssetQuantity)

        // Bob wants to sell all own assets for 1 Wave
<<<<<<< HEAD
        def bobOrder = matcherNode.prepareOrder(bobAcc, bobWavesPair, OrderType.SELL, 1.waves * Order.PriceConstant, bobAssetQuantity, orderVersion)
=======
        def bobOrder = matcherNode.prepareOrder(bobNode, bobWavesPair, OrderType.SELL, bobAssetQuantity, 1.waves * Order.PriceConstant)
>>>>>>> 70eef129

        val order8 = matcherNode.placeOrder(bobOrder)
        matcherNode.waitOrderStatus(bobWavesPair, order8.message.id, "Accepted")

        // Bob moves all waves to Alice
        val h1              = matcherNode.height
        val bobBalance      = matcherNode.accountBalances(bobAcc.address)._1
        val transferAmount  = bobBalance - minFee
        val transferAliceId = bobNode.transfer(bobAcc.address, aliceAcc.address, transferAmount, minFee, None, None, 2).id
        nodes.waitForHeightAriseAndTxPresent(transferAliceId)

        matcherNode.accountBalances(bobAcc.address)._1 shouldBe 0

        // Order should stay accepted
        matcherNode.waitForHeight(h1 + 5, 2.minutes)
        matcherNode.waitOrderStatus(bobWavesPair, order8.message.id, "Accepted")

        // Cleanup
        nodes.waitForHeightArise()
        matcherNode.cancelOrder(bobAcc, bobWavesPair, Some(order8.message.id)).status should be("OrderCanceled")

        val transferBobId = aliceNode.transfer(aliceAcc.address, bobAcc.address, transferAmount, minFee, None, None, 2).id
        nodes.waitForHeightAriseAndTxPresent(transferBobId)
      }
    }

    "batch cancel" ignore {
      val ordersNum = 5
<<<<<<< HEAD
      def fileOrders(n: Int, pair: AssetPair): Seq[String] = 0 until n map { i =>
        val o =
          matcherNode.placeOrder(matcherNode.prepareOrder(aliceAcc, pair, OrderType.BUY, 1.waves * Order.PriceConstant, 100, (1 + (i & 1)).toByte))
=======
      def fileOrders(n: Int, pair: AssetPair): Seq[String] = 0 until n map { _ =>
        val o = matcherNode.placeOrder(matcherNode.prepareOrder(aliceNode, pair, OrderType.BUY, 100, 1.waves * Order.PriceConstant))
>>>>>>> 70eef129
        o.status should be("OrderAccepted")
        o.message.id
      }

      val asset2 =
        aliceNode.issue(aliceAcc.address, "AliceCoin2", "AliceCoin for matcher's tests", someAssetAmount, 0, reissuable = false, issueFee, 2).id
      nodes.waitForHeightAriseAndTxPresent(asset2)
      val aliceWavesPair2 = AssetPair(ByteStr.decodeBase58(asset2).toOption, None)

      "canceling an order doesn't affect other orders for the same pair" in {
        val orders                          = fileOrders(ordersNum, aliceWavesPair)
        val (orderToCancel, ordersToRetain) = (orders.head, orders.tail)

        val cancel = matcherNode.cancelOrder(aliceAcc, aliceWavesPair, Some(orderToCancel))
        cancel.status should be("OrderCanceled")

        ordersToRetain foreach {
          matcherNode.waitOrderStatus(aliceWavesPair, _, "Accepted")
        }
      }

      "cancel orders by pair" ignore {
        val ordersToCancel = fileOrders(orderLimit + ordersNum, aliceWavesPair)
        val ordersToRetain = fileOrders(ordersNum, aliceWavesPair2)
        val ts             = Some(System.currentTimeMillis)

        val cancel = matcherNode.cancelOrder(aliceAcc, aliceWavesPair, None, ts)
        cancel.status should be("Cancelled")

        ordersToCancel foreach {
          matcherNode.waitOrderStatus(aliceWavesPair, _, "Cancelled")
        }
        ordersToRetain foreach {
          matcherNode.waitOrderStatus(aliceWavesPair2, _, "Accepted")
        }

        // signed timestamp is mandatory
        assertBadRequestAndMessage(matcherNode.cancelOrder(aliceAcc, aliceWavesPair, None, None), "invalid signature")

        // timestamp reuse shouldn't be allowed
        assertBadRequest(matcherNode.cancelOrder(aliceAcc, aliceWavesPair, None, ts))
      }

      "cancel all orders" ignore {
        val orders1 = fileOrders(orderLimit + ordersNum, aliceWavesPair)
        val orders2 = fileOrders(orderLimit + ordersNum, aliceWavesPair2)
        val ts      = Some(System.currentTimeMillis)

        val cancel = matcherNode.cancelAllOrders(aliceAcc, ts)
        cancel.status should be("Cancelled")

        orders1 foreach {
          matcherNode.waitOrderStatus(aliceWavesPair, _, "Cancelled")
        }
        orders2 foreach {
          matcherNode.waitOrderStatus(aliceWavesPair2, _, "Cancelled")
        }

        // signed timestamp is mandatory
        assertBadRequestAndMessage(matcherNode.cancelAllOrders(aliceAcc, None), "invalid signature")

        // timestamp reuse shouldn't be allowed
        assertBadRequest(matcherNode.cancelAllOrders(aliceAcc, ts))
      }
    }
  }
}<|MERGE_RESOLUTION|>--- conflicted
+++ resolved
@@ -8,7 +8,7 @@
 import com.wavesplatform.it.sync._
 import com.wavesplatform.it.util._
 import com.wavesplatform.state.ByteStr
-import com.wavesplatform.transaction.assets.exchange.{AssetPair, Order, OrderType}
+import com.wavesplatform.transaction.assets.exchange._
 
 import scala.concurrent.duration._
 import scala.util.Random
@@ -33,18 +33,19 @@
 
     val aliceWavesPair = AssetPair(ByteStr.decodeBase58(aliceAsset).toOption, None)
 
-<<<<<<< HEAD
     val order1 =
-      matcherNode.placeOrder(aliceAcc, aliceWavesPair, OrderType.SELL, 2.waves * Order.PriceConstant, aliceSellAmount, orderVersion, 2.minutes)
-=======
-    val order1         = matcherNode.prepareOrder(aliceNode, aliceWavesPair, OrderType.SELL, aliceSellAmount, 2.waves * Order.PriceConstant, 2.minutes)
+      matcherNode.prepareOrder(aliceAcc, aliceWavesPair, OrderType.SELL, aliceSellAmount, 2.waves * Order.PriceConstant, orderVersion, 2.minutes)
     val order1Response = matcherNode.placeOrder(order1)
 
     "can't place an order with the same timestamp" in {
-      val order2 = Order.sign(order1.copy(amount = order1.amount + 1), aliceNode.privateKey)
+      val rawOrder2 = order1 match {
+        case x: OrderV1 => x.copy(amount = x.amount + 1)
+        case x: OrderV2 => x.copy(amount = x.amount + 1)
+      }
+
+      val order2 = Order.sign(rawOrder2, aliceAcc)
       matcherNode.expectIncorrectOrderPlacement(order2, 400, "OrderRejected") shouldBe true
     }
->>>>>>> 70eef129
 
     "assert addresses balances" in {
       aliceNode.assertAssetBalance(aliceAcc.address, aliceAsset, AssetQuantity)
@@ -88,11 +89,7 @@
       }
 
       "and should be listed by trader's publiс key via REST" in {
-<<<<<<< HEAD
-        matcherNode.fullOrderHistory(aliceAcc).map(_.id) should contain(order1.message.id)
-=======
-        matcherNode.fullOrderHistory(aliceNode).map(_.id) should contain(order1Response.message.id)
->>>>>>> 70eef129
+        matcherNode.fullOrderHistory(aliceAcc).map(_.id) should contain(order1Response.message.id)
       }
 
       "and should match with buy order" in {
@@ -101,11 +98,7 @@
         val aliceBalance   = aliceNode.accountBalances(aliceAcc.address)._1
 
         // Bob places a buy order
-<<<<<<< HEAD
-        val order2 = matcherNode.placeOrder(bobAcc, aliceWavesPair, OrderType.BUY, 2.waves * Order.PriceConstant, 200, orderVersion)
-=======
-        val order2 = matcherNode.placeOrder(bobNode, aliceWavesPair, OrderType.BUY, 200, 2.waves * Order.PriceConstant)
->>>>>>> 70eef129
+        val order2 = matcherNode.placeOrder(bobAcc, aliceWavesPair, OrderType.BUY, 200, 2.waves * Order.PriceConstant, orderVersion)
         order2.status shouldBe "OrderAccepted"
 
         matcherNode.waitOrderStatus(aliceWavesPair, order1Response.message.id, "PartiallyFilled")
@@ -141,35 +134,20 @@
       }
 
       "request activeOnly orders" in {
-<<<<<<< HEAD
         val aliceOrders = matcherNode.activeOrderHistory(aliceAcc)
-        aliceOrders.map(_.id) shouldBe Seq(order1.message.id)
+        aliceOrders.map(_.id) shouldBe Seq(order1Response.message.id)
         val bobOrders = matcherNode.activeOrderHistory(bobAcc)
-=======
-        val aliceOrders = matcherNode.activeOrderHistory(aliceNode)
-        aliceOrders.map(_.id) shouldBe Seq(order1Response.message.id)
-        val bobOrders = matcherNode.activeOrderHistory(bobNode)
->>>>>>> 70eef129
         bobOrders.map(_.id) shouldBe Seq()
       }
 
       "submitting sell orders should check availability of asset" in {
         // Bob trying to place order on more assets than he has - order rejected
-<<<<<<< HEAD
         val badOrder =
-          matcherNode.prepareOrder(bobAcc, aliceWavesPair, OrderType.SELL, (19.waves / 10.0 * Order.PriceConstant).toLong, 300, orderVersion)
+          matcherNode.prepareOrder(bobAcc, aliceWavesPair, OrderType.SELL, 300, (19.waves / 10.0 * Order.PriceConstant).toLong, orderVersion)
         matcherNode.expectIncorrectOrderPlacement(badOrder, 400, "OrderRejected") should be(true)
 
         // Bob places order on available amount of assets - order accepted
-        val order3 =
-          matcherNode.placeOrder(bobAcc, aliceWavesPair, OrderType.SELL, (19.waves / 10.0 * Order.PriceConstant).toLong, 150, orderVersion)
-=======
-        val badOrder = matcherNode.prepareOrder(bobNode, aliceWavesPair, OrderType.SELL, 300, (19.waves / 10.0 * Order.PriceConstant).toLong)
-        matcherNode.expectIncorrectOrderPlacement(badOrder, 400, "OrderRejected") should be(true)
-
-        // Bob places order on available amount of assets - order accepted
-        val order3 = matcherNode.placeOrder(bobNode, aliceWavesPair, OrderType.SELL, 150, (19.waves / 10.0 * Order.PriceConstant).toLong)
->>>>>>> 70eef129
+        val order3 = matcherNode.placeOrder(bobAcc, aliceWavesPair, OrderType.SELL, 150, (19.waves / 10.0 * Order.PriceConstant).toLong, orderVersion)
         order3.status should be("OrderAccepted")
 
         // Bob checks that the order in the order book
@@ -183,12 +161,8 @@
         val bobBalance     = bobNode.accountBalances(bobAcc.address)._1
 
         // Alice places a buy order
-<<<<<<< HEAD
         val order4 =
-          matcherNode.placeOrder(aliceAcc, aliceWavesPair, OrderType.BUY, (21.waves / 10.0 * Order.PriceConstant).toLong, 350, orderVersion)
-=======
-        val order4 = matcherNode.placeOrder(aliceNode, aliceWavesPair, OrderType.BUY, 350, (21.waves / 10.0 * Order.PriceConstant).toLong)
->>>>>>> 70eef129
+          matcherNode.placeOrder(aliceAcc, aliceWavesPair, OrderType.BUY, 350, (21.waves / 10.0 * Order.PriceConstant).toLong, orderVersion)
         order4.status should be("OrderAccepted")
 
         // Where were 2 sells that should fulfill placed order
@@ -213,11 +187,7 @@
 
       "order could be canceled and resubmitted again" in {
         // Alice cancels the very first order (100 left)
-<<<<<<< HEAD
-        val status1 = matcherNode.cancelOrder(aliceAcc, aliceWavesPair, Some(order1.message.id))
-=======
-        val status1 = matcherNode.cancelOrder(aliceNode, aliceWavesPair, Some(order1Response.message.id))
->>>>>>> 70eef129
+        val status1 = matcherNode.cancelOrder(aliceAcc, aliceWavesPair, Some(order1Response.message.id))
         status1.status should be("OrderCanceled")
 
         // Alice checks that the order book is empty
@@ -227,11 +197,7 @@
 
         // Alice places a new sell order on 100
         val order4 =
-<<<<<<< HEAD
-          matcherNode.placeOrder(aliceAcc, aliceWavesPair, OrderType.SELL, 2.waves * Order.PriceConstant, 100, orderVersion)
-=======
-          matcherNode.placeOrder(aliceNode, aliceWavesPair, OrderType.SELL, 100, 2.waves * Order.PriceConstant)
->>>>>>> 70eef129
+          matcherNode.placeOrder(aliceAcc, aliceWavesPair, OrderType.SELL, 100, 2.waves * Order.PriceConstant, orderVersion)
         order4.status should be("OrderAccepted")
 
         // Alice checks that the order is in the order book
@@ -245,11 +211,7 @@
         val bobBalance     = bobNode.accountBalances(bobAcc.address)._1
 
         // Bob places buy order on amount bigger then left in sell orders
-<<<<<<< HEAD
-        val order5 = matcherNode.placeOrder(bobAcc, aliceWavesPair, OrderType.BUY, 2.waves * Order.PriceConstant, 130, orderVersion)
-=======
-        val order5 = matcherNode.placeOrder(bobNode, aliceWavesPair, OrderType.BUY, 130, 2.waves * Order.PriceConstant)
->>>>>>> 70eef129
+        val order5 = matcherNode.placeOrder(aliceAcc, aliceWavesPair, OrderType.BUY, 130, 2.waves * Order.PriceConstant, orderVersion)
         order5.status should be("OrderAccepted")
 
         // Check that the order is partially filled
@@ -302,22 +264,14 @@
         bobNode.assertAssetBalance(bobAcc.address, bobAsset, bobAssetQuantity)
         val bobWavesPair = AssetPair(ByteStr.decodeBase58(bobAsset).toOption, None)
 
-<<<<<<< HEAD
-        def bobOrder = matcherNode.prepareOrder(bobAcc, bobWavesPair, OrderType.SELL, 1.waves * Order.PriceConstant, bobAssetQuantity, orderVersion)
-=======
-        def bobOrder = matcherNode.prepareOrder(bobNode, bobWavesPair, OrderType.SELL, bobAssetQuantity, 1.waves * Order.PriceConstant)
->>>>>>> 70eef129
+        def bobOrder = matcherNode.prepareOrder(bobAcc, bobWavesPair, OrderType.SELL, bobAssetQuantity, 1.waves * Order.PriceConstant, orderVersion)
 
         val order6 = matcherNode.placeOrder(bobOrder)
         matcherNode.waitOrderStatus(bobWavesPair, order6.message.id, "Accepted")
 
         // Alice wants to buy all Bob's assets for 1 Wave
         val order7 =
-<<<<<<< HEAD
-          matcherNode.placeOrder(aliceAcc, bobWavesPair, OrderType.BUY, 1.waves * Order.PriceConstant, bobAssetQuantity, orderVersion)
-=======
-          matcherNode.placeOrder(aliceNode, bobWavesPair, OrderType.BUY, bobAssetQuantity, 1.waves * Order.PriceConstant)
->>>>>>> 70eef129
+          matcherNode.placeOrder(aliceAcc, bobWavesPair, OrderType.BUY, bobAssetQuantity, 1.waves * Order.PriceConstant, orderVersion)
         matcherNode.waitOrderStatus(bobWavesPair, order7.message.id, "Filled")
 
         // Bob tries to do the same operation, but at now he have no assets
@@ -341,11 +295,7 @@
         bobNode.assertAssetBalance(bobAcc.address, bobAsset, bobAssetQuantity)
 
         // Bob wants to sell all own assets for 1 Wave
-<<<<<<< HEAD
-        def bobOrder = matcherNode.prepareOrder(bobAcc, bobWavesPair, OrderType.SELL, 1.waves * Order.PriceConstant, bobAssetQuantity, orderVersion)
-=======
-        def bobOrder = matcherNode.prepareOrder(bobNode, bobWavesPair, OrderType.SELL, bobAssetQuantity, 1.waves * Order.PriceConstant)
->>>>>>> 70eef129
+        def bobOrder = matcherNode.prepareOrder(bobAcc, bobWavesPair, OrderType.SELL, bobAssetQuantity, 1.waves * Order.PriceConstant, orderVersion)
 
         val order8 = matcherNode.placeOrder(bobOrder)
         matcherNode.waitOrderStatus(bobWavesPair, order8.message.id, "Accepted")
@@ -374,14 +324,9 @@
 
     "batch cancel" ignore {
       val ordersNum = 5
-<<<<<<< HEAD
       def fileOrders(n: Int, pair: AssetPair): Seq[String] = 0 until n map { i =>
         val o =
-          matcherNode.placeOrder(matcherNode.prepareOrder(aliceAcc, pair, OrderType.BUY, 1.waves * Order.PriceConstant, 100, (1 + (i & 1)).toByte))
-=======
-      def fileOrders(n: Int, pair: AssetPair): Seq[String] = 0 until n map { _ =>
-        val o = matcherNode.placeOrder(matcherNode.prepareOrder(aliceNode, pair, OrderType.BUY, 100, 1.waves * Order.PriceConstant))
->>>>>>> 70eef129
+          matcherNode.placeOrder(matcherNode.prepareOrder(aliceAcc, pair, OrderType.BUY, 100, 1.waves * Order.PriceConstant, (1 + (i & 1)).toByte))
         o.status should be("OrderAccepted")
         o.message.id
       }
