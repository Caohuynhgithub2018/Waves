--- conflicted
+++ resolved
@@ -3,6 +3,7 @@
 import com.wavesplatform.it.api.SyncHttpApi._
 import com.wavesplatform.it.util._
 import org.scalatest.CancelAfterFailure
+import play.api.libs.json.{Json, JsObject}
 import scorex.account.AddressOrAlias
 import scorex.api.http.assets.SignedMassTransferRequest
 import scorex.crypto.encode.Base58
@@ -140,8 +141,6 @@
     notMiner.assertBalances(firstAddress, balance1 - fee, eff1 - fee)
   }
 
-<<<<<<< HEAD
-=======
   test("transaction requires either proofs or signature") {
     val fee = calcFee(2)
     val transfers = Seq(Transfer(secondAddress, transferAmount), Transfer(thirdAddress, transferAmount))
@@ -155,24 +154,16 @@
     }
     def id(obj: JsObject) = obj.value("id").as[String]
 
-    val noProof = signedMassTransfer() - "proofs"
-    assertBadRequest(sender.postJson("/transactions/broadcast", noProof))
-    nodes.foreach(_.ensureTxDoesntExist(id(noProof)))
-
     val withProof = signedMassTransfer()
     assert((withProof \ "proofs").as[Seq[String]].lengthCompare(1) == 0)
     sender.postJson("/transactions/broadcast", withProof)
     nodes.waitForHeightAraiseAndTxPresent(id(withProof))
 
-    val signed = signedMassTransfer()
-    val proofs = (signed \ "proofs").as[Seq[String]]
-    assert(proofs.lengthCompare(1) == 0)
-    val withSignature = signed - "proofs" + ("signature" -> JsString(proofs.head))
-    sender.postJson("/transactions/broadcast", withSignature)
-    nodes.waitForHeightAraiseAndTxPresent(id(withSignature))
-  }
-
->>>>>>> 9a50a99b
+    val noProof = signedMassTransfer() - "proofs"
+    assertBadRequest(sender.postJson("/transactions/broadcast", noProof))
+    nodes.foreach(_.ensureTxDoesntExist(id(noProof)))
+  }
+
   private def createSignedMassTransferRequest(tx: MassTransferTransaction): SignedMassTransferRequest = {
     import tx._
     SignedMassTransferRequest(
