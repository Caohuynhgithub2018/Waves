package com.wavesplatform.it.sync.matcher

import com.typesafe.config.Config
import com.wavesplatform.it.api.AssetDecimalsInfo
import com.wavesplatform.it.api.SyncHttpApi._
import com.wavesplatform.it.api.SyncMatcherHttpApi._
import com.wavesplatform.it.matcher.MatcherSuiteBase
import com.wavesplatform.it.sync._
import com.wavesplatform.it.util._
import com.wavesplatform.matcher.model.LimitOrder
import com.wavesplatform.transaction.assets.exchange.OrderType.{BUY, SELL}
import com.wavesplatform.transaction.assets.exchange.{Order, OrderType}
import scala.concurrent.duration._
import scala.math.BigDecimal.RoundingMode
import com.wavesplatform.it.sync.matcher.config.MatcherPriceAssetConfig._

class TradeBalanceAndRoundingTestSuite extends MatcherSuiteBase {

  override protected def nodeConfigs: Seq[Config] = Configs

  Seq(IssueUsdTx, IssueEthTx, IssueWctTx).map(createSignedIssueRequest).foreach(matcherNode.signedIssue)
  nodes.waitForHeightArise()

  aliceNode.transfer(aliceNode.address, aliceAcc.address, defaultAssetQuantity, 100000, Some(UsdId.toString), None, 2)
  aliceNode.transfer(aliceNode.address, aliceAcc.address, defaultAssetQuantity, 100000, Some(EthId.toString), None, 2)
  bobNode.transfer(bobNode.address, bobAcc.address, defaultAssetQuantity, 100000, Some(WctId.toString), None, 2)
  nodes.waitForHeightArise()

  "Alice and Bob trade WAVES-USD" - {
    nodes.waitForHeightArise()
    val aliceWavesBalanceBefore = matcherNode.accountBalances(aliceAcc.address)._1
    val bobWavesBalanceBefore   = matcherNode.accountBalances(bobAcc.address)._1

    val price           = 238
    val buyOrderAmount  = 425532L
    val sellOrderAmount = 3100000000L

    val correctedSellAmount = correctAmount(sellOrderAmount, price)

    val adjustedAmount = receiveAmount(OrderType.BUY, buyOrderAmount, price)
    val adjustedTotal  = receiveAmount(OrderType.SELL, buyOrderAmount, price)

    log.debug(s"correctedSellAmount: $correctedSellAmount, adjustedAmount: $adjustedAmount, adjustedTotal: $adjustedTotal")

    "place usd-waves order" in {
      // Alice wants to sell USD for Waves

      val bobOrder1   = matcherNode.prepareOrder(bobAcc, wavesUsdPair, OrderType.SELL, sellOrderAmount, price)
      val bobOrder1Id = matcherNode.placeOrder(bobOrder1).message.id
      matcherNode.waitOrderStatus(wavesUsdPair, bobOrder1Id, "Accepted", 1.minute)
      matcherNode.reservedBalance(bobAcc)("WAVES") shouldBe sellOrderAmount + matcherFee
      matcherNode.tradableBalance(bobAcc, wavesUsdPair)("WAVES") shouldBe bobWavesBalanceBefore - (sellOrderAmount + matcherFee)

      val aliceOrder   = matcherNode.prepareOrder(aliceAcc, wavesUsdPair, OrderType.BUY, buyOrderAmount, price)
      val aliceOrderId = matcherNode.placeOrder(aliceOrder).message.id
      matcherNode.waitOrderStatusAndAmount(wavesUsdPair, aliceOrderId, "Filled", Some(420169L), 1.minute)

      // Bob wants to buy some USD
      matcherNode.waitOrderStatusAndAmount(wavesUsdPair, bobOrder1Id, "PartiallyFilled", Some(420169L), 1.minute)

      // Each side get fair amount of assets
      val exchangeTx = matcherNode.transactionsByOrder(aliceOrder.idStr()).headOption.getOrElse(fail("Expected an exchange transaction"))
      nodes.waitForHeightAriseAndTxPresent(exchangeTx.id)
    }

    "get opened trading markets. USD price-asset " in {
      val openMarkets = matcherNode.tradingMarkets()
      openMarkets.markets.size shouldBe 1
      val markets = openMarkets.markets.head

      markets.amountAssetName shouldBe "WAVES"
      markets.amountAssetInfo shouldBe Some(AssetDecimalsInfo(8))

      markets.priceAssetName shouldBe usdAssetName
      markets.priceAssetInfo shouldBe Some(AssetDecimalsInfo(Decimals))
    }

    "check usd and waves balance after fill" in {
      val aliceWavesBalanceAfter = matcherNode.accountBalances(aliceAcc.address)._1
      val aliceUsdBalance        = matcherNode.assetBalance(aliceAcc.address, UsdId.base58).balance

      val bobWavesBalanceAfter = matcherNode.accountBalances(bobAcc.address)._1
      val bobUsdBalance        = matcherNode.assetBalance(bobAcc.address, UsdId.base58).balance

      (aliceWavesBalanceAfter - aliceWavesBalanceBefore) should be(
        adjustedAmount - (BigInt(matcherFee) * adjustedAmount / buyOrderAmount).bigInteger.longValue())

      aliceUsdBalance - defaultAssetQuantity should be(-adjustedTotal)
      bobWavesBalanceAfter - bobWavesBalanceBefore should be(
        -adjustedAmount - (BigInt(matcherFee) * adjustedAmount / sellOrderAmount).bigInteger.longValue())
      bobUsdBalance should be(adjustedTotal)
    }

    "check filled amount and tradable balance" in {
      val bobsOrderId  = matcherNode.fullOrderHistory(bobAcc).head.id
      val filledAmount = matcherNode.orderStatus(bobsOrderId, wavesUsdPair).filledAmount.getOrElse(0L)

      filledAmount shouldBe adjustedAmount
    }

    "check reserved balance" in {
      val reservedFee = BigInt(matcherFee) - (BigInt(matcherFee) * adjustedAmount / sellOrderAmount)
      log.debug(s"reservedFee: $reservedFee")
      val expectedBobReservedBalance = correctedSellAmount - adjustedAmount + reservedFee
      matcherNode.reservedBalance(bobAcc)("WAVES") shouldBe expectedBobReservedBalance

      matcherNode.reservedBalance(aliceAcc) shouldBe empty
    }

    "check waves-usd tradable balance" in {
      val expectedBobTradableBalance = bobWavesBalanceBefore - (correctedSellAmount + matcherFee)
      matcherNode.tradableBalance(bobAcc, wavesUsdPair)("WAVES") shouldBe expectedBobTradableBalance
      matcherNode.tradableBalance(aliceAcc, wavesUsdPair)("WAVES") shouldBe aliceNode.accountBalances(aliceAcc.address)._1

<<<<<<< HEAD
      val orderId = matcherNode.fullOrderHistory(bobAcc).head.id
      matcherNode.fullOrderHistory(bobAcc).size should be(1)
      matcherNode.cancelOrder(bobAcc, wavesUsdPair, Some(orderId))
=======
      val orderId = matcherNode.fullOrderHistory(bobNode).head.id
      matcherNode.fullOrderHistory(bobNode).size should be(1)
      matcherNode.cancelOrder(bobNode, wavesUsdPair, orderId)
>>>>>>> d8fa8678
      matcherNode.waitOrderStatus(wavesUsdPair, orderId, "Cancelled", 1.minute)
      matcherNode.tradableBalance(bobAcc, wavesUsdPair)("WAVES") shouldBe bobNode.accountBalances(bobAcc.address)._1
    }
  }

  "Alice and Bob trade WAVES-USD check CELLING" - {
    val price2           = 289
    val buyOrderAmount2  = 0.07.waves
    val sellOrderAmount2 = 3.waves

    val correctedSellAmount2 = correctAmount(sellOrderAmount2, price2)

    "place usd-waves order" in {
      nodes.waitForHeightArise()
      // Alice wants to sell USD for Waves
      val bobWavesBalanceBefore = matcherNode.accountBalances(bobAcc.address)._1
      matcherNode.tradableBalance(bobAcc, wavesUsdPair)("WAVES")
      val bobOrder1   = matcherNode.prepareOrder(bobAcc, wavesUsdPair, OrderType.SELL, sellOrderAmount2, price2)
      val bobOrder1Id = matcherNode.placeOrder(bobOrder1).message.id
      matcherNode.waitOrderStatus(wavesUsdPair, bobOrder1Id, "Accepted", 1.minute)

      matcherNode.reservedBalance(bobAcc)("WAVES") shouldBe correctedSellAmount2 + matcherFee
      matcherNode.tradableBalance(bobAcc, wavesUsdPair)("WAVES") shouldBe bobWavesBalanceBefore - (correctedSellAmount2 + matcherFee)

      val aliceOrder   = matcherNode.prepareOrder(aliceAcc, wavesUsdPair, OrderType.BUY, buyOrderAmount2, price2)
      val aliceOrderId = matcherNode.placeOrder(aliceOrder).message.id
      matcherNode.waitOrderStatus(wavesUsdPair, aliceOrderId, "Filled", 1.minute)

      // Bob wants to buy some USD
      matcherNode.waitOrderStatus(wavesUsdPair, bobOrder1Id, "PartiallyFilled", 1.minute)

      // Each side get fair amount of assets
      val exchangeTx = matcherNode.transactionsByOrder(aliceOrder.idStr()).headOption.getOrElse(fail("Expected an exchange transaction"))
      nodes.waitForHeightAriseAndTxPresent(exchangeTx.id)
<<<<<<< HEAD
      matcherNode.cancelOrder(bobAcc, wavesUsdPair, Some(bobOrder1Id))
=======
      matcherNode.cancelOrder(bobNode, wavesUsdPair, bobOrder1Id)
>>>>>>> d8fa8678
    }

  }

  "Alice and Bob trade WCT-USD sell price less than buy price" - {
    "place wcd-usd order corrected by new price sell amount less then initial one" in {
      val buyPrice   = 247700
      val sellPrice  = 135600
      val buyAmount  = 46978
      val sellAmount = 56978

      val bobOrderId = matcherNode.placeOrder(bobAcc, wctUsdPair, SELL, sellAmount, sellPrice).message.id
      matcherNode.waitOrderStatus(wctUsdPair, bobOrderId, "Accepted", 1.minute)
      val aliceOrderId = matcherNode.placeOrder(aliceAcc, wctUsdPair, BUY, buyAmount, buyPrice).message.id
      matcherNode.waitOrderStatus(wctUsdPair, aliceOrderId, "Filled", 1.minute)

      val exchangeTx = matcherNode.transactionsByOrder(aliceOrderId).headOption.getOrElse(fail("Expected an exchange transaction"))
      nodes.waitForHeightAriseAndTxPresent(exchangeTx.id)
<<<<<<< HEAD
      matcherNode.cancelOrder(bobAcc, wctUsdPair, Some(bobOrderId))
=======
      matcherNode.cancelOrder(bobNode, wctUsdPair, bobOrderId)
>>>>>>> d8fa8678

      matcherNode.waitOrderStatus(wctUsdPair, bobOrderId, "Cancelled", 1.minute)

      matcherNode.reservedBalance(bobAcc) shouldBe empty
      matcherNode.reservedBalance(aliceAcc) shouldBe empty
    }
  }

  "Alice and Bob trade WCT-USD 1" - {
    val wctUsdSellAmount = 347
    val wctUsdBuyAmount  = 146
    val wctUsdPrice      = 12739213

    "place wct-usd order" in {
      nodes.waitForSameBlockHeadesAt(nodes.map(_.height).max + 1)

      val aliceUsdBalance   = matcherNode.assetBalance(aliceAcc.address, UsdId.base58).balance
      val bobUsdBalance     = matcherNode.assetBalance(bobAcc.address, UsdId.base58).balance
      val bobWctInitBalance = matcherNode.assetBalance(bobAcc.address, WctId.base58).balance

      val bobOrderId = matcherNode.placeOrder(bobAcc, wctUsdPair, SELL, wctUsdSellAmount, wctUsdPrice).message.id
      matcherNode.waitOrderStatus(wctUsdPair, bobOrderId, "Accepted", 1.minute)

      val aliceOrderId = matcherNode.placeOrder(aliceAcc, wctUsdPair, BUY, wctUsdBuyAmount, wctUsdPrice).message.id
      matcherNode.waitOrderStatus(wctUsdPair, aliceOrderId, "Filled", 1.minute)

      val exchangeTx = matcherNode.transactionsByOrder(aliceOrderId).headOption.getOrElse(fail("Expected an exchange transaction"))
      nodes.waitForHeightAriseAndTxPresent(exchangeTx.id)

      val executedAmount         = correctAmount(wctUsdBuyAmount, wctUsdPrice) // 142
      val bobReceiveUsdAmount    = receiveAmount(SELL, wctUsdBuyAmount, wctUsdPrice)
      val expectedReservedBobWct = wctUsdSellAmount - executedAmount // 205 = 347 - 142

      matcherNode.reservedBalance(bobAcc)(s"$WctId") shouldBe expectedReservedBobWct
      // 999999999652 = 999999999999 - 142 - 205
      matcherNode.tradableBalance(bobAcc, wctUsdPair)(s"$WctId") shouldBe bobWctInitBalance - executedAmount - expectedReservedBobWct
      matcherNode.tradableBalance(bobAcc, wctUsdPair)(s"$UsdId") shouldBe bobUsdBalance + bobReceiveUsdAmount

      matcherNode.reservedBalance(aliceAcc) shouldBe empty
      matcherNode.tradableBalance(aliceAcc, wctUsdPair)(s"$UsdId") shouldBe aliceUsdBalance - bobReceiveUsdAmount

      val expectedReservedWaves = matcherFee - LimitOrder.getPartialFee(matcherFee, wctUsdSellAmount, executedAmount)
      matcherNode.reservedBalance(bobAcc)("WAVES") shouldBe expectedReservedWaves

<<<<<<< HEAD
      matcherNode.cancelOrder(bobAcc, wctUsdPair, Some(matcherNode.fullOrderHistory(bobAcc).head.id))
=======
      matcherNode.cancelOrder(bobNode, wctUsdPair, matcherNode.fullOrderHistory(bobNode).head.id)
>>>>>>> d8fa8678
    }

    "reserved balance is empty after the total execution" in {
      val aliceOrderId = matcherNode.placeOrder(aliceAcc, wctUsdPair, BUY, 5000000, 100000).message.id
      matcherNode.waitOrderStatus(wctUsdPair, aliceOrderId, "Accepted", 1.minute)

      val bobOrderId = matcherNode.placeOrder(bobAcc, wctUsdPair, SELL, 5000000, 99908).message.id
      matcherNode.waitOrderStatus(wctUsdPair, bobOrderId, "Filled", 1.minute)
      matcherNode.waitOrderStatus(wctUsdPair, aliceOrderId, "Filled", 1.minute)

      val exchangeTx = matcherNode.transactionsByOrder(bobOrderId).headOption.getOrElse(fail("Expected an exchange transaction"))
      nodes.waitForHeightAriseAndTxPresent(exchangeTx.id)

      matcherNode.reservedBalance(aliceAcc) shouldBe empty
      matcherNode.reservedBalance(bobAcc) shouldBe empty
    }

  }

  "get opened trading markets. Check WCT-USD" in {
    val openMarkets = matcherNode.tradingMarkets()
    val markets     = openMarkets.markets.last

    markets.amountAssetName shouldBe wctAssetName
    markets.amountAssetInfo shouldBe Some(AssetDecimalsInfo(Decimals))

    markets.priceAssetName shouldBe usdAssetName
    markets.priceAssetInfo shouldBe Some(AssetDecimalsInfo(Decimals))
  }

  "Alice and Bob trade WCT-WAVES on not enough fee when place order" - {
    val wctWavesSellAmount = 2
    val wctWavesPrice      = 11234560000000L

    "bob lease all waves exact half matcher fee" in {
      val leasingAmount = bobNode.accountBalances(bobAcc.address)._1 - leasingFee - matcherFee / 2
      val leaseTxId     = bobNode.lease(bobAcc.address, matcherAcc.address, leasingAmount, leasingFee, 2).id
      nodes.waitForHeightAriseAndTxPresent(leaseTxId)
      val bobOrderId = matcherNode.placeOrder(bobAcc, wctWavesPair, SELL, wctWavesSellAmount, wctWavesPrice).message.id
      matcherNode.waitOrderStatus(wctWavesPair, bobOrderId, "Accepted", 1.minute)

<<<<<<< HEAD
      matcherNode.tradableBalance(bobAcc, wctWavesPair)("WAVES") shouldBe matcherFee / 2 + receiveAmount(SELL, wctWavesSellAmount, wctWavesPrice) - matcherFee
      matcherNode.cancelOrder(bobAcc, wctWavesPair, Some(bobOrderId))
=======
      matcherNode.tradableBalance(bobNode, wctWavesPair)("WAVES") shouldBe matcherFee / 2 + receiveAmount(SELL, wctWavesSellAmount, wctWavesPrice) - matcherFee
      matcherNode.cancelOrder(bobNode, wctWavesPair, bobOrderId)
>>>>>>> d8fa8678

      assertBadRequestAndResponse(matcherNode.placeOrder(bobAcc, wctWavesPair, SELL, wctWavesSellAmount / 2, wctWavesPrice),
                                  "Not enough tradable balance")

      val cancelLeaseTxId = bobNode.cancelLease(bobAcc.address, leaseTxId, leasingFee, 2).id
      nodes.waitForHeightAriseAndTxPresent(cancelLeaseTxId)
    }
  }

  "Alice and Bob trade ETH-WAVES" - {
    "reserved balance is empty after the total execution" in {
      val counterId1 = matcherNode.placeOrder(aliceAcc, ethWavesPair, SELL, 2864310, 300000).message.id
      matcherNode.waitOrderStatus(ethWavesPair, counterId1, "Accepted", 1.minute)

      val counterId2 = matcherNode.placeOrder(aliceAcc, ethWavesPair, SELL, 7237977, 300000).message.id
      matcherNode.waitOrderStatus(ethWavesPair, counterId2, "Accepted", 1.minute)

      val submittedId = matcherNode.placeOrder(bobAcc, ethWavesPair, BUY, 4373667, 300000).message.id

      matcherNode.waitOrderStatus(ethWavesPair, counterId1, "Filled", 1.minute)
      matcherNode.waitOrderStatus(ethWavesPair, counterId2, "PartiallyFilled", 1.minute)
      matcherNode.waitOrderStatus(ethWavesPair, submittedId, "Filled", 1.minute)

      val exchangeTx = matcherNode.transactionsByOrder(submittedId).headOption.getOrElse(fail("Expected an exchange transaction"))
      nodes.waitForHeightAriseAndTxPresent(exchangeTx.id)

<<<<<<< HEAD
      matcherNode.reservedBalance(bobAcc) shouldBe empty
      matcherNode.cancelOrder(aliceAcc, ethWavesPair, Some(counterId2))
=======
      matcherNode.reservedBalance(bobNode) shouldBe empty
      matcherNode.cancelOrder(aliceNode, ethWavesPair, counterId2)
>>>>>>> d8fa8678
    }
  }

  "Submitted order Canceled during match" in {
    val bobOrder   = matcherNode.prepareOrder(matcherAcc, wavesUsdPair, OrderType.SELL, 10000000L, 10L)
    val bobOrderId = matcherNode.placeOrder(bobOrder).message.id
    matcherNode.waitOrderStatus(wavesUsdPair, bobOrderId, "Accepted", 1.minute)

    val aliceOrder   = matcherNode.prepareOrder(aliceAcc, wavesUsdPair, OrderType.BUY, 100000L, 1000L)
    val aliceOrderId = matcherNode.placeOrder(aliceOrder).message.id

    matcherNode.waitOrderStatusAndAmount(wavesUsdPair, aliceOrderId, "Filled", Some(0), 1.minute)

    withClue("Alice's reserved balance:") {
      matcherNode.reservedBalance(aliceAcc) shouldBe empty
    }

    val aliceOrders = matcherNode.ordersByAddress(aliceAcc, activeOnly = false, 1.minute)
    aliceOrders should not be empty

    val order = aliceOrders.find(_.id == aliceOrderId).getOrElse(throw new IllegalStateException(s"Alice should have the $aliceOrderId order"))
    order.status shouldBe "Filled"

<<<<<<< HEAD
    matcherNode.cancelOrder(matcherAcc, wavesUsdPair, Some(bobOrderId))
=======
    matcherNode.cancelOrder(matcherNode, wavesUsdPair, bobOrderId)
>>>>>>> d8fa8678
  }

  def correctAmount(a: Long, price: Long): Long = {
    val settledTotal = (BigDecimal(price) * a / Order.PriceConstant).setScale(0, RoundingMode.FLOOR).toLong
    (BigDecimal(settledTotal) / price * Order.PriceConstant).setScale(0, RoundingMode.CEILING).toLong
  }

  def receiveAmount(ot: OrderType, matchAmount: Long, matchPrice: Long): Long =
    if (ot == BUY) correctAmount(matchAmount, matchPrice)
    else {
      (BigInt(matchAmount) * matchPrice / Order.PriceConstant).bigInteger.longValueExact()
    }

}<|MERGE_RESOLUTION|>--- conflicted
+++ resolved
@@ -112,15 +112,9 @@
       matcherNode.tradableBalance(bobAcc, wavesUsdPair)("WAVES") shouldBe expectedBobTradableBalance
       matcherNode.tradableBalance(aliceAcc, wavesUsdPair)("WAVES") shouldBe aliceNode.accountBalances(aliceAcc.address)._1
 
-<<<<<<< HEAD
       val orderId = matcherNode.fullOrderHistory(bobAcc).head.id
       matcherNode.fullOrderHistory(bobAcc).size should be(1)
-      matcherNode.cancelOrder(bobAcc, wavesUsdPair, Some(orderId))
-=======
-      val orderId = matcherNode.fullOrderHistory(bobNode).head.id
-      matcherNode.fullOrderHistory(bobNode).size should be(1)
-      matcherNode.cancelOrder(bobNode, wavesUsdPair, orderId)
->>>>>>> d8fa8678
+      matcherNode.cancelOrder(bobAcc, wavesUsdPair, orderId)
       matcherNode.waitOrderStatus(wavesUsdPair, orderId, "Cancelled", 1.minute)
       matcherNode.tradableBalance(bobAcc, wavesUsdPair)("WAVES") shouldBe bobNode.accountBalances(bobAcc.address)._1
     }
@@ -155,11 +149,7 @@
       // Each side get fair amount of assets
       val exchangeTx = matcherNode.transactionsByOrder(aliceOrder.idStr()).headOption.getOrElse(fail("Expected an exchange transaction"))
       nodes.waitForHeightAriseAndTxPresent(exchangeTx.id)
-<<<<<<< HEAD
-      matcherNode.cancelOrder(bobAcc, wavesUsdPair, Some(bobOrder1Id))
-=======
-      matcherNode.cancelOrder(bobNode, wavesUsdPair, bobOrder1Id)
->>>>>>> d8fa8678
+      matcherNode.cancelOrder(bobAcc, wavesUsdPair, bobOrder1Id)
     }
 
   }
@@ -178,11 +168,7 @@
 
       val exchangeTx = matcherNode.transactionsByOrder(aliceOrderId).headOption.getOrElse(fail("Expected an exchange transaction"))
       nodes.waitForHeightAriseAndTxPresent(exchangeTx.id)
-<<<<<<< HEAD
-      matcherNode.cancelOrder(bobAcc, wctUsdPair, Some(bobOrderId))
-=======
-      matcherNode.cancelOrder(bobNode, wctUsdPair, bobOrderId)
->>>>>>> d8fa8678
+      matcherNode.cancelOrder(bobAcc, wctUsdPair, bobOrderId)
 
       matcherNode.waitOrderStatus(wctUsdPair, bobOrderId, "Cancelled", 1.minute)
 
@@ -227,11 +213,7 @@
       val expectedReservedWaves = matcherFee - LimitOrder.getPartialFee(matcherFee, wctUsdSellAmount, executedAmount)
       matcherNode.reservedBalance(bobAcc)("WAVES") shouldBe expectedReservedWaves
 
-<<<<<<< HEAD
-      matcherNode.cancelOrder(bobAcc, wctUsdPair, Some(matcherNode.fullOrderHistory(bobAcc).head.id))
-=======
-      matcherNode.cancelOrder(bobNode, wctUsdPair, matcherNode.fullOrderHistory(bobNode).head.id)
->>>>>>> d8fa8678
+      matcherNode.cancelOrder(bobAcc, wctUsdPair, matcherNode.fullOrderHistory(bobAcc).head.id)
     }
 
     "reserved balance is empty after the total execution" in {
@@ -273,13 +255,8 @@
       val bobOrderId = matcherNode.placeOrder(bobAcc, wctWavesPair, SELL, wctWavesSellAmount, wctWavesPrice).message.id
       matcherNode.waitOrderStatus(wctWavesPair, bobOrderId, "Accepted", 1.minute)
 
-<<<<<<< HEAD
       matcherNode.tradableBalance(bobAcc, wctWavesPair)("WAVES") shouldBe matcherFee / 2 + receiveAmount(SELL, wctWavesSellAmount, wctWavesPrice) - matcherFee
-      matcherNode.cancelOrder(bobAcc, wctWavesPair, Some(bobOrderId))
-=======
-      matcherNode.tradableBalance(bobNode, wctWavesPair)("WAVES") shouldBe matcherFee / 2 + receiveAmount(SELL, wctWavesSellAmount, wctWavesPrice) - matcherFee
-      matcherNode.cancelOrder(bobNode, wctWavesPair, bobOrderId)
->>>>>>> d8fa8678
+      matcherNode.cancelOrder(bobAcc, wctWavesPair, bobOrderId)
 
       assertBadRequestAndResponse(matcherNode.placeOrder(bobAcc, wctWavesPair, SELL, wctWavesSellAmount / 2, wctWavesPrice),
                                   "Not enough tradable balance")
@@ -306,13 +283,8 @@
       val exchangeTx = matcherNode.transactionsByOrder(submittedId).headOption.getOrElse(fail("Expected an exchange transaction"))
       nodes.waitForHeightAriseAndTxPresent(exchangeTx.id)
 
-<<<<<<< HEAD
       matcherNode.reservedBalance(bobAcc) shouldBe empty
-      matcherNode.cancelOrder(aliceAcc, ethWavesPair, Some(counterId2))
-=======
-      matcherNode.reservedBalance(bobNode) shouldBe empty
-      matcherNode.cancelOrder(aliceNode, ethWavesPair, counterId2)
->>>>>>> d8fa8678
+      matcherNode.cancelOrder(aliceAcc, ethWavesPair, counterId2)
     }
   }
 
@@ -336,11 +308,7 @@
     val order = aliceOrders.find(_.id == aliceOrderId).getOrElse(throw new IllegalStateException(s"Alice should have the $aliceOrderId order"))
     order.status shouldBe "Filled"
 
-<<<<<<< HEAD
-    matcherNode.cancelOrder(matcherAcc, wavesUsdPair, Some(bobOrderId))
-=======
-    matcherNode.cancelOrder(matcherNode, wavesUsdPair, bobOrderId)
->>>>>>> d8fa8678
+    matcherNode.cancelOrder(matcherAcc, wavesUsdPair, bobOrderId)
   }
 
   def correctAmount(a: Long, price: Long): Long = {
