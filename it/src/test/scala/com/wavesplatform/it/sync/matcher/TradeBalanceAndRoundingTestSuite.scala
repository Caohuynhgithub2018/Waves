--- conflicted
+++ resolved
@@ -113,11 +113,7 @@
       matcherNode.tradableBalance(bobNode, wavesUsdPair)("WAVES") shouldBe expectedBobTradableBalance
       matcherNode.tradableBalance(aliceNode, wavesUsdPair)("WAVES") shouldBe aliceNode.accountBalances(aliceNode.address)._1
 
-<<<<<<< HEAD
-      matcherNode.cancelOrder(bobNode, wavesUsdPair, Some(matcherNode.orderHistory(bobNode).head.id))
-=======
-      matcherNode.cancelOrder(bobNode, wavesUsdPair, matcherNode.fullOrderHistory(bobNode).head.id)
->>>>>>> 5fd658ff
+      matcherNode.cancelOrder(bobNode, wavesUsdPair, Some(matcherNode.fullOrderHistory(bobNode).head.id))
       matcherNode.tradableBalance(bobNode, wavesUsdPair)("WAVES") shouldBe bobNode.accountBalances(bobNode.address)._1
     }
   }
@@ -151,7 +147,7 @@
       // Each side get fair amount of assets
       val exchangeTx = matcherNode.transactionsByOrder(aliceOrder.id().base58).headOption.getOrElse(fail("Expected an exchange transaction"))
       nodes.waitForHeightAriseAndTxPresent(exchangeTx.id)
-      matcherNode.cancelOrder(bobNode, wavesUsdPair, bobOrder1Id)
+      matcherNode.cancelOrder(bobNode, wavesUsdPair, Some(bobOrder1Id))
     }
 
   }
@@ -196,15 +192,9 @@
 
       matcherNode.tradableBalance(bobNode, wctUsdPair)(s"$UsdId") shouldBe bobUsdBalance + receiveAmount(SELL, wctUsdBuyAmount, wctUsdPrice)
       matcherNode.reservedBalance(bobNode)("WAVES") shouldBe
-<<<<<<< HEAD
-        (matcherFee - (BigDecimal(matcherFee * receiveAmount(OrderType.BUY, wctUsdPrice, wctUsdBuyAmount)) / wctUsdSellAmount)
-          .setScale(0, RoundingMode.HALF_UP))
-      matcherNode.cancelOrder(bobNode, wctUsdPair, Some(matcherNode.orderHistory(bobNode).head.id))
-=======
         (matcherFee - (BigDecimal(matcherFee * receiveAmount(OrderType.BUY, wctUsdPrice, wctUsdBuyAmount)) / wctUsdSellAmount).toLong)
 
-      matcherNode.cancelOrder(bobNode, wctUsdPair, matcherNode.fullOrderHistory(bobNode).head.id)
->>>>>>> 5fd658ff
+      matcherNode.cancelOrder(bobNode, wctUsdPair, Some(matcherNode.fullOrderHistory(bobNode).head.id))
     }
 
   }
