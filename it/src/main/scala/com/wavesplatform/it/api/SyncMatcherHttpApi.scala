package com.wavesplatform.it.api

import akka.http.scaladsl.model.StatusCodes
import com.wavesplatform.account.{PrivateKeyAccount, PublicKeyAccount}
import com.wavesplatform.it.Node
import com.wavesplatform.it.api.SyncHttpApi.RequestAwaitTime
import com.wavesplatform.transaction.Proofs
import com.wavesplatform.transaction.assets.exchange.{AssetPair, Order, OrderType}
import org.asynchttpclient.util.HttpConstants
import org.asynchttpclient.{RequestBuilder, Response}
<<<<<<< HEAD
import org.scalatest.{Assertion, Assertions, Matchers}
import play.api.libs.json.Json.parse
=======
>>>>>>> d8fa8678
import play.api.libs.json.{Format, Json, Writes}

import scala.concurrent.{Await, Awaitable}
import scala.concurrent.duration._
import scala.util.control.NonFatal
import scala.util.{Failure, Try}

object SyncMatcherHttpApi {
  case class ErrorMessage(error: Int, message: String)

  implicit val errorMessageFormat: Format[ErrorMessage] = Json.format

<<<<<<< HEAD
  case class NotFoundErrorMessage(message: String)

  object NotFoundErrorMessage {
    implicit val format: Format[NotFoundErrorMessage] = Json.format
  }

  def assertNotFoundAndMessage[R](f: => R, errorMessage: String): Assertion = Try(f) match {
    case Failure(UnexpectedStatusCodeException(_, statusCode, responseBody)) =>
      Assertions.assert(statusCode == StatusCodes.NotFound.intValue && parse(responseBody).as[NotFoundErrorMessage].message.contains(errorMessage))
    case Failure(e) => Assertions.fail(e)
    case _          => Assertions.fail(s"Expecting not found error")
  }

  def sync[A](awaitable: Awaitable[A], atMost: Duration = RequestAwaitTime) =
    try Await.result(awaitable, atMost)
    catch {
      case usce: UnexpectedStatusCodeException => throw usce
      case NonFatal(cause) =>
        throw new Exception(cause)
    }

  implicit class MatcherNodeExtSync(m: Node) extends Matchers {
=======
  implicit class MatcherNodeExtSync(m: Node) {
>>>>>>> d8fa8678

    import com.wavesplatform.it.api.AsyncMatcherHttpApi.{MatcherAsyncHttpApi => async}

    private val RequestAwaitTime      = 15.seconds
    private val OrderRequestAwaitTime = 1.minutes

    def orderBook(assetPair: AssetPair): OrderBookResponse =
      sync(async(m).orderBook(assetPair))

    def marketStatus(assetPair: AssetPair): MarketStatusResponse =
<<<<<<< HEAD
      sync(async(m).marketStatus(assetPair))

    def fullOrderHistory(sender: PrivateKeyAccount): Seq[OrderbookHistory] =
      sync(async(m).fullOrdersHistory(sender))
=======
      Await.result(async(m).marketStatus(assetPair), RequestAwaitTime)

    def deleteOrderBook(assetPair: AssetPair): OrderBookResponse =
      Await.result(async(m).deleteOrderBook(assetPair), RequestAwaitTime)

    def fullOrderHistory(sender: Node): Seq[OrderbookHistory] =
      Await.result(async(m).fullOrdersHistory(sender), RequestAwaitTime)

    def orderHistoryByPair(sender: Node, assetPair: AssetPair, activeOnly: Boolean = false): Seq[OrderbookHistory] =
      Await.result(async(m).orderHistoryByPair(sender, assetPair, activeOnly), RequestAwaitTime)
>>>>>>> d8fa8678

    def orderHistoryByPair(sender: PrivateKeyAccount, assetPair: AssetPair): Seq[OrderbookHistory] =
      sync(async(m).orderHistoryByPair(sender, assetPair))

    def activeOrderHistory(sender: PrivateKeyAccount): Seq[OrderbookHistory] =
      sync(async(m).activeOrderHistory(sender))

    def placeOrder(order: Order): MatcherResponse =
      sync(async(m).placeOrder(order))

    def placeOrder(sender: PrivateKeyAccount,
                   pair: AssetPair,
                   orderType: OrderType,
                   amount: Long,
                   price: Long,
                   version: Byte = 1: Byte,
                   timeToLive: Duration = 30.days - 1.seconds): MatcherResponse =
      sync(async(m).placeOrder(sender, pair, orderType, amount, price, version, timeToLive))

    def orderStatus(orderId: String, assetPair: AssetPair, waitForStatus: Boolean = true): MatcherStatusResponse =
      sync(async(m).orderStatus(orderId, assetPair, waitForStatus))

    def transactionsByOrder(orderId: String): Seq[ExchangeTransaction] =
      sync(async(m).transactionsByOrder(orderId))

    def waitOrderStatus(assetPair: AssetPair,
                        orderId: String,
                        expectedStatus: String,
                        waitTime: Duration = OrderRequestAwaitTime): MatcherStatusResponse =
      sync(async(m).waitOrderStatus(assetPair, orderId, expectedStatus), waitTime)

    def waitOrderStatusAndAmount(assetPair: AssetPair,
                                 orderId: String,
                                 expectedStatus: String,
                                 expectedFilledAmount: Option[Long],
                                 waitTime: Duration = OrderRequestAwaitTime): MatcherStatusResponse =
      sync(async(m).waitOrderStatusAndAmount(assetPair, orderId, expectedStatus, expectedFilledAmount), waitTime)

    def reservedBalance(sender: PrivateKeyAccount, waitTime: Duration = OrderRequestAwaitTime): Map[String, Long] =
      sync(async(m).reservedBalance(sender), waitTime)

    def tradableBalance(sender: PrivateKeyAccount, assetPair: AssetPair, waitTime: Duration = OrderRequestAwaitTime): Map[String, Long] =
      sync(async(m).tradableBalance(sender, assetPair), waitTime)

    def tradingMarkets(waitTime: Duration = OrderRequestAwaitTime): MarketDataInfo =
      sync(async(m).tradingMarkets(), waitTime)

    def expectIncorrectOrderPlacement(order: Order,
                                      expectedStatusCode: Int,
                                      expectedStatus: String,
                                      waitTime: Duration = OrderRequestAwaitTime): Boolean =
      sync(async(m).expectIncorrectOrderPlacement(order, expectedStatusCode, expectedStatus), waitTime)

<<<<<<< HEAD
    def cancelOrder(sender: PrivateKeyAccount,
                    assetPair: AssetPair,
                    orderId: Option[String],
                    timestamp: Option[Long] = None,
                    waitTime: Duration = OrderRequestAwaitTime): MatcherStatusResponse =
      sync(async(m).cancelOrder(sender, assetPair, orderId, timestamp), waitTime)

    def cancelAllOrders(sender: PrivateKeyAccount,
                        timestamp: Option[Long] = None,
                        waitTime: Duration = OrderRequestAwaitTime): MatcherStatusResponse =
      sync(async(m).cancelAllOrders(sender, timestamp), waitTime)
=======
    def expectCancelRejected(sender: PrivateKeyAccount, assetPair: AssetPair, orderId: String, waitTime: Duration = OrderRequestAwaitTime): Unit =
      Await.result(async(m).expectCancelRejected(sender, assetPair, orderId), waitTime)

    def cancelOrder(sender: Node, assetPair: AssetPair, orderId: String, waitTime: Duration = OrderRequestAwaitTime): MatcherStatusResponse =
      cancelOrder(sender.privateKey, assetPair, orderId, waitTime)

    def cancelOrder(sender: PrivateKeyAccount, assetPair: AssetPair, orderId: String, waitTime: Duration): MatcherStatusResponse =
      Await.result(async(m).cancelOrder(sender, assetPair, orderId), waitTime)

    def cancelOrdersForPair(sender: Node,
                            assetPair: AssetPair,
                            timestamp: Long = System.currentTimeMillis(),
                            waitTime: Duration = OrderRequestAwaitTime): MatcherStatusResponse =
      Await.result(async(m).cancelOrdersForPair(sender, assetPair, timestamp), waitTime)

    def cancelAllOrders(sender: Node,
                        timestamp: Long = System.currentTimeMillis(),
                        waitTime: Duration = OrderRequestAwaitTime): MatcherStatusResponse =
      Await.result(async(m).cancelAllOrders(sender, timestamp), waitTime)
>>>>>>> d8fa8678

    def cancelOrderWithApiKey(orderId: String, waitTime: Duration = OrderRequestAwaitTime): MatcherStatusResponse =
      sync(async(m).cancelOrderWithApiKey(orderId), waitTime)

    def matcherGet(path: String,
                   f: RequestBuilder => RequestBuilder = identity,
                   statusCode: Int = HttpConstants.ResponseStatusCodes.OK_200,
                   waitForStatus: Boolean = false,
                   waitTime: Duration = RequestAwaitTime): Response =
      sync(async(m).matcherGet(path, f, statusCode, waitForStatus), waitTime)

    def matcherGetStatusCode(path: String, statusCode: Int, waitTime: Duration = RequestAwaitTime): MessageMatcherResponse =
      sync(async(m).matcherGetStatusCode(path, statusCode), waitTime)

    def matcherPost[A: Writes](path: String, body: A, waitTime: Duration = RequestAwaitTime): Response =
      sync(async(m).matcherPost(path, body), waitTime)

    def prepareOrder(sender: PrivateKeyAccount,
                     pair: AssetPair,
                     orderType: OrderType,
                     amount: Long,
                     price: Long,
                     version: Byte = 1: Byte,
                     timeToLive: Duration = 30.days - 1.seconds): Order = {
      val creationTime        = System.currentTimeMillis()
      val timeToLiveTimestamp = creationTime + timeToLive.toMillis
      val matcherPublicKey    = m.publicKey
      val unsigned =
        Order(PublicKeyAccount(sender.publicKey),
              matcherPublicKey,
              pair,
              orderType,
              amount,
              price,
              creationTime,
              timeToLiveTimestamp,
              300000,
              Proofs.empty,
              version)
      Order.sign(unsigned, sender)
    }

    def ordersByAddress(sender: PrivateKeyAccount, activeOnly: Boolean, waitTime: Duration = RequestAwaitTime): Seq[OrderbookHistory] =
      sync(async(m).ordersByAddress(sender, activeOnly), waitTime)
  }

}<|MERGE_RESOLUTION|>--- conflicted
+++ resolved
@@ -8,24 +8,21 @@
 import com.wavesplatform.transaction.assets.exchange.{AssetPair, Order, OrderType}
 import org.asynchttpclient.util.HttpConstants
 import org.asynchttpclient.{RequestBuilder, Response}
-<<<<<<< HEAD
-import org.scalatest.{Assertion, Assertions, Matchers}
-import play.api.libs.json.Json.parse
-=======
->>>>>>> d8fa8678
 import play.api.libs.json.{Format, Json, Writes}
 
 import scala.concurrent.{Await, Awaitable}
 import scala.concurrent.duration._
 import scala.util.control.NonFatal
 import scala.util.{Failure, Try}
+import org.scalatest.{Assertion, Assertions, Matchers}
+import play.api.libs.json.Json.parse
 
 object SyncMatcherHttpApi {
   case class ErrorMessage(error: Int, message: String)
 
   implicit val errorMessageFormat: Format[ErrorMessage] = Json.format
 
-<<<<<<< HEAD
+  implicit class MatcherNodeExtSync(m: Node) {
   case class NotFoundErrorMessage(message: String)
 
   object NotFoundErrorMessage {
@@ -48,9 +45,6 @@
     }
 
   implicit class MatcherNodeExtSync(m: Node) extends Matchers {
-=======
-  implicit class MatcherNodeExtSync(m: Node) {
->>>>>>> d8fa8678
 
     import com.wavesplatform.it.api.AsyncMatcherHttpApi.{MatcherAsyncHttpApi => async}
 
@@ -61,23 +55,16 @@
       sync(async(m).orderBook(assetPair))
 
     def marketStatus(assetPair: AssetPair): MarketStatusResponse =
-<<<<<<< HEAD
-      sync(async(m).marketStatus(assetPair))
-
-    def fullOrderHistory(sender: PrivateKeyAccount): Seq[OrderbookHistory] =
-      sync(async(m).fullOrdersHistory(sender))
-=======
-      Await.result(async(m).marketStatus(assetPair), RequestAwaitTime)
+      sync(async(m).marketStatus(assetPair), RequestAwaitTime)
 
     def deleteOrderBook(assetPair: AssetPair): OrderBookResponse =
-      Await.result(async(m).deleteOrderBook(assetPair), RequestAwaitTime)
+      sync(async(m).deleteOrderBook(assetPair), RequestAwaitTime)
 
     def fullOrderHistory(sender: Node): Seq[OrderbookHistory] =
-      Await.result(async(m).fullOrdersHistory(sender), RequestAwaitTime)
+      sync(async(m).fullOrdersHistory(sender), RequestAwaitTime)
 
     def orderHistoryByPair(sender: Node, assetPair: AssetPair, activeOnly: Boolean = false): Seq[OrderbookHistory] =
-      Await.result(async(m).orderHistoryByPair(sender, assetPair, activeOnly), RequestAwaitTime)
->>>>>>> d8fa8678
+      sync(async(m).orderHistoryByPair(sender, assetPair, activeOnly), RequestAwaitTime)
 
     def orderHistoryByPair(sender: PrivateKeyAccount, assetPair: AssetPair): Seq[OrderbookHistory] =
       sync(async(m).orderHistoryByPair(sender, assetPair))
@@ -131,39 +118,25 @@
                                       waitTime: Duration = OrderRequestAwaitTime): Boolean =
       sync(async(m).expectIncorrectOrderPlacement(order, expectedStatusCode, expectedStatus), waitTime)
 
-<<<<<<< HEAD
-    def cancelOrder(sender: PrivateKeyAccount,
-                    assetPair: AssetPair,
-                    orderId: Option[String],
-                    timestamp: Option[Long] = None,
-                    waitTime: Duration = OrderRequestAwaitTime): MatcherStatusResponse =
-      sync(async(m).cancelOrder(sender, assetPair, orderId, timestamp), waitTime)
-
-    def cancelAllOrders(sender: PrivateKeyAccount,
-                        timestamp: Option[Long] = None,
-                        waitTime: Duration = OrderRequestAwaitTime): MatcherStatusResponse =
-      sync(async(m).cancelAllOrders(sender, timestamp), waitTime)
-=======
     def expectCancelRejected(sender: PrivateKeyAccount, assetPair: AssetPair, orderId: String, waitTime: Duration = OrderRequestAwaitTime): Unit =
-      Await.result(async(m).expectCancelRejected(sender, assetPair, orderId), waitTime)
+      sync(async(m).expectCancelRejected(sender, assetPair, orderId), waitTime)
 
     def cancelOrder(sender: Node, assetPair: AssetPair, orderId: String, waitTime: Duration = OrderRequestAwaitTime): MatcherStatusResponse =
       cancelOrder(sender.privateKey, assetPair, orderId, waitTime)
 
     def cancelOrder(sender: PrivateKeyAccount, assetPair: AssetPair, orderId: String, waitTime: Duration): MatcherStatusResponse =
-      Await.result(async(m).cancelOrder(sender, assetPair, orderId), waitTime)
+      sync(async(m).cancelOrder(sender, assetPair, orderId), waitTime)
 
     def cancelOrdersForPair(sender: Node,
                             assetPair: AssetPair,
                             timestamp: Long = System.currentTimeMillis(),
                             waitTime: Duration = OrderRequestAwaitTime): MatcherStatusResponse =
-      Await.result(async(m).cancelOrdersForPair(sender, assetPair, timestamp), waitTime)
+      sync(async(m).cancelOrdersForPair(sender, assetPair, timestamp), waitTime)
 
     def cancelAllOrders(sender: Node,
                         timestamp: Long = System.currentTimeMillis(),
                         waitTime: Duration = OrderRequestAwaitTime): MatcherStatusResponse =
-      Await.result(async(m).cancelAllOrders(sender, timestamp), waitTime)
->>>>>>> d8fa8678
+      sync(async(m).cancelAllOrders(sender, timestamp), waitTime)
 
     def cancelOrderWithApiKey(orderId: String, waitTime: Duration = OrderRequestAwaitTime): MatcherStatusResponse =
       sync(async(m).cancelOrderWithApiKey(orderId), waitTime)
