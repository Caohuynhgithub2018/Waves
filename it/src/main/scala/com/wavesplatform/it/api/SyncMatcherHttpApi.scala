package com.wavesplatform.it.api

import com.wavesplatform.crypto
import com.wavesplatform.it.Node
import com.wavesplatform.transaction.assets.exchange.{AssetPair, Order, OrderType}
import org.asynchttpclient.util.HttpConstants
import org.asynchttpclient.{RequestBuilder, Response}
import org.scalatest.{Assertions, Matchers}
import play.api.libs.json.{Format, Json, Writes}

import scala.concurrent.Await
import scala.concurrent.duration._

object SyncMatcherHttpApi extends Assertions {
  case class ErrorMessage(error: Int, message: String)

  implicit val errorMessageFormat: Format[ErrorMessage] = Json.format

  implicit class MatcherNodeExtSync(m: Node) extends Matchers {

    import com.wavesplatform.it.api.AsyncMatcherHttpApi.{MatcherAsyncHttpApi => async}

    private val RequestAwaitTime      = 15.seconds
    private val OrderRequestAwaitTime = 1.minutes

    def orderBook(assetPair: AssetPair): OrderBookResponse =
      Await.result(async(m).orderBook(assetPair), RequestAwaitTime)

    def fullOrderHistory(sender: Node): Seq[OrderbookHistory] =
      Await.result(async(m).fullOrdersHistory(sender), RequestAwaitTime)

    def orderHistoryByPair(sender: Node, assetPair: AssetPair): Seq[OrderbookHistory] =
      Await.result(async(m).orderHistoryByPair(sender, assetPair), RequestAwaitTime)

    def activeOrderHistory(sender: Node): Seq[OrderbookHistory] =
      Await.result(async(m).activeOrderHistory(sender), RequestAwaitTime)

    def placeOrder(order: Order): MatcherResponse =
      Await.result(async(m).placeOrder(order), RequestAwaitTime)

    def placeOrder(sender: Node,
                   pair: AssetPair,
                   orderType: OrderType,
                   price: Long,
                   amount: Long,
                   timeToLive: Duration = 30.days - 1.seconds): MatcherResponse =
      Await.result(async(m).placeOrder(sender, pair, orderType, price, amount, timeToLive), RequestAwaitTime)

    def orderStatus(orderId: String, assetPair: AssetPair, waitForStatus: Boolean = true): MatcherStatusResponse =
      Await.result(async(m).orderStatus(orderId, assetPair, waitForStatus), RequestAwaitTime)

    def transactionsByOrder(orderId: String): Seq[ExchangeTransaction] =
      Await.result(async(m).transactionsByOrder(orderId), RequestAwaitTime)

    def waitOrderStatus(assetPair: AssetPair,
                        orderId: String,
                        expectedStatus: String,
                        waitTime: Duration = OrderRequestAwaitTime): MatcherStatusResponse =
      Await.result(async(m).waitOrderStatus(assetPair, orderId, expectedStatus), waitTime)

    def waitOrderStatusAndAmount(assetPair: AssetPair,
                                 orderId: String,
                                 expectedStatus: String,
                                 expectedFilledAmount: Option[Long],
                                 waitTime: Duration = OrderRequestAwaitTime): MatcherStatusResponse =
      Await.result(async(m).waitOrderStatusAndAmount(assetPair, orderId, expectedStatus, expectedFilledAmount), waitTime)

    def reservedBalance(sender: Node, waitTime: Duration = OrderRequestAwaitTime): Map[String, Long] =
      Await.result(async(m).reservedBalance(sender), waitTime)

    def tradableBalance(sender: Node, assetPair: AssetPair, waitTime: Duration = OrderRequestAwaitTime): Map[String, Long] =
      Await.result(async(m).tradableBalance(sender, assetPair), waitTime)

    def tradingMarkets(waitTime: Duration = OrderRequestAwaitTime): MarketDataInfo =
      Await.result(async(m).tradingMarkets(), waitTime)

    def expectIncorrectOrderPlacement(order: Order,
                                      expectedStatusCode: Int,
                                      expectedStatus: String,
                                      waitTime: Duration = OrderRequestAwaitTime): Boolean =
      Await.result(async(m).expectIncorrectOrderPlacement(order, expectedStatusCode, expectedStatus), waitTime)

    def cancelOrder(sender: Node,
                    assetPair: AssetPair,
                    orderId: Option[String],
                    timestamp: Option[Long] = None,
                    waitTime: Duration = OrderRequestAwaitTime): MatcherStatusResponse =
      Await.result(async(m).cancelOrder(sender, assetPair, orderId, timestamp), waitTime)

<<<<<<< HEAD
    def cancelAllOrders(sender: Node, timestamp: Option[Long] = None, waitTime: Duration = OrderRequestAwaitTime): MatcherStatusResponse =
      Await.result(async(m).cancelAllOrders(sender, timestamp), waitTime)
=======
    def cancelOrderWithApiKey(orderId: String, waitTime: Duration = OrderRequestAwaitTime) =
      Await.result(async(m).cancelOrderWithApiKey(orderId), waitTime)
>>>>>>> 79966df7

    def matcherGet(path: String,
                   f: RequestBuilder => RequestBuilder = identity,
                   statusCode: Int = HttpConstants.ResponseStatusCodes.OK_200,
                   waitForStatus: Boolean = false,
                   waitTime: Duration = RequestAwaitTime): Response =
      Await.result(async(m).matcherGet(path, f, statusCode, waitForStatus), waitTime)

    def matcherGetStatusCode(path: String, statusCode: Int, waitTime: Duration = RequestAwaitTime): MessageMatcherResponse =
      Await.result(async(m).matcherGetStatusCode(path, statusCode), waitTime)

    def matcherPost[A: Writes](path: String, body: A, waitTime: Duration = RequestAwaitTime): Response =
      Await.result(async(m).matcherPost(path, body), waitTime)

    def prepareOrder(node: Node,
                     pair: AssetPair,
                     orderType: OrderType,
                     price: Long,
                     amount: Long,
                     timeToLive: Duration = 30.days - 1.seconds): Order = {
      val creationTime        = System.currentTimeMillis()
      val timeToLiveTimestamp = creationTime + timeToLive.toMillis
      val matcherPublicKey    = m.publicKey
      val unsigned            = Order(node.publicKey, matcherPublicKey, pair, orderType, price, amount, creationTime, timeToLiveTimestamp, 300000, Array())
      val signature           = crypto.sign(node.privateKey, unsigned.toSign)
      unsigned.copy(signature = signature)
    }
  }

}<|MERGE_RESOLUTION|>--- conflicted
+++ resolved
@@ -87,13 +87,11 @@
                     waitTime: Duration = OrderRequestAwaitTime): MatcherStatusResponse =
       Await.result(async(m).cancelOrder(sender, assetPair, orderId, timestamp), waitTime)
 
-<<<<<<< HEAD
     def cancelAllOrders(sender: Node, timestamp: Option[Long] = None, waitTime: Duration = OrderRequestAwaitTime): MatcherStatusResponse =
       Await.result(async(m).cancelAllOrders(sender, timestamp), waitTime)
-=======
+
     def cancelOrderWithApiKey(orderId: String, waitTime: Duration = OrderRequestAwaitTime) =
       Await.result(async(m).cancelOrderWithApiKey(orderId), waitTime)
->>>>>>> 79966df7
 
     def matcherGet(path: String,
                    f: RequestBuilder => RequestBuilder = identity,
