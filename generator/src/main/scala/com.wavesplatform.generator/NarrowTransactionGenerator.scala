--- conflicted
+++ resolved
@@ -135,11 +135,10 @@
             val matcher   = randomFrom(accounts).get
             val seller    = randomFrom(accounts).get
             val pair      = AssetPair(None, Some(tradeAssetIssue.id()))
-<<<<<<< HEAD
-            val sellOrder = OrderV1.sell(seller, matcher, pair, 100000000, 1, ts, ts + 30.days.toMillis, moreThatStandartFee * 3)
+            val sellOrder = OrderV1.sell(seller, matcher, pair, 1, 100000000, ts, ts + 30.days.toMillis, moreThatStandartFee * 3)
             val buyer     = randomFrom(accounts).get
-            val buyOrder  = OrderV1.buy(buyer, matcher, pair, 100000000, 1, ts, ts + 1.day.toMillis, moreThatStandartFee * 3)
-            logOption(ExchangeTransactionV1.create(matcher, buyOrder, sellOrder, 100000000, 1, 300000, 300000, moreThatStandartFee * 3, ts))
+            val buyOrder  = OrderV1.buy(buyer, matcher, pair, 1, 100000000, ts, ts + 1.day.toMillis, moreThatStandartFee * 3)
+            logOption(ExchangeTransactionV1.create(matcher, buyOrder, sellOrder, 1, 100000000, 300000, 300000, moreThatStandartFee * 3, ts))
           case ExchangeTransactionV2 =>
             val matcher = randomFrom(accounts).get
             val seller  = randomFrom(accounts).get
@@ -149,12 +148,6 @@
             val buyer     = randomFrom(accounts).get
             val buyOrder  = OrderV1.buy(buyer, matcher, pair, 100000000, 1, ts, ts + 1.day.toMillis, moreThatStandartFee * 3)
             logOption(ExchangeTransactionV2.create(matcher, buyOrder, sellOrder, 100000000, 1, 300000, 300000, moreThatStandartFee * 3, ts))
-=======
-            val sellOrder = Order.sell(seller, matcher, pair, 1, 100000000, ts, ts + 30.days.toMillis, moreThatStandartFee * 3)
-            val buyer     = randomFrom(accounts).get
-            val buyOrder  = Order.buy(buyer, matcher, pair, 1, 100000000, ts, ts + 1.day.toMillis, moreThatStandartFee * 3)
-            logOption(ExchangeTransaction.create(matcher, buyOrder, sellOrder, 1, 100000000, 300000, 300000, moreThatStandartFee * 3, ts))
->>>>>>> 70eef129
           case LeaseTransactionV1 =>
             val sender   = randomFrom(accounts).get
             val useAlias = r.nextBoolean()
